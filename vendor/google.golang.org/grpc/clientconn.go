/*
 *
 * Copyright 2014 gRPC authors.
 *
 * Licensed under the Apache License, Version 2.0 (the "License");
 * you may not use this file except in compliance with the License.
 * You may obtain a copy of the License at
 *
 *     http://www.apache.org/licenses/LICENSE-2.0
 *
 * Unless required by applicable law or agreed to in writing, software
 * distributed under the License is distributed on an "AS IS" BASIS,
 * WITHOUT WARRANTIES OR CONDITIONS OF ANY KIND, either express or implied.
 * See the License for the specific language governing permissions and
 * limitations under the License.
 *
 */

package grpc

import (
	"context"
	"errors"
	"fmt"
	"math"
	"net/url"
	"reflect"
	"strings"
	"sync"
	"sync/atomic"
	"time"

	"google.golang.org/grpc/balancer"
	"google.golang.org/grpc/balancer/base"
	"google.golang.org/grpc/codes"
	"google.golang.org/grpc/connectivity"
	"google.golang.org/grpc/credentials"
	"google.golang.org/grpc/internal/backoff"
	"google.golang.org/grpc/internal/channelz"
	"google.golang.org/grpc/internal/grpcsync"
	iresolver "google.golang.org/grpc/internal/resolver"
	"google.golang.org/grpc/internal/transport"
	"google.golang.org/grpc/keepalive"
	"google.golang.org/grpc/resolver"
	"google.golang.org/grpc/serviceconfig"
	"google.golang.org/grpc/status"

	_ "google.golang.org/grpc/balancer/roundrobin"           // To register roundrobin.
	_ "google.golang.org/grpc/internal/resolver/dns"         // To register dns resolver.
	_ "google.golang.org/grpc/internal/resolver/passthrough" // To register passthrough resolver.
	_ "google.golang.org/grpc/internal/resolver/unix"        // To register unix resolver.
)

const (
	// minimum time to give a connection to complete
	minConnectTimeout = 20 * time.Second
	// must match grpclbName in grpclb/grpclb.go
	grpclbName = "grpclb"
)

var (
	// ErrClientConnClosing indicates that the operation is illegal because
	// the ClientConn is closing.
	//
	// Deprecated: this error should not be relied upon by users; use the status
	// code of Canceled instead.
	ErrClientConnClosing = status.Error(codes.Canceled, "grpc: the client connection is closing")
	// errConnDrain indicates that the connection starts to be drained and does not accept any new RPCs.
	errConnDrain = errors.New("grpc: the connection is drained")
	// errConnClosing indicates that the connection is closing.
	errConnClosing = errors.New("grpc: the connection is closing")
	// invalidDefaultServiceConfigErrPrefix is used to prefix the json parsing error for the default
	// service config.
	invalidDefaultServiceConfigErrPrefix = "grpc: the provided default service config is invalid"
)

// The following errors are returned from Dial and DialContext
var (
	// errNoTransportSecurity indicates that there is no transport security
	// being set for ClientConn. Users should either set one or explicitly
	// call WithInsecure DialOption to disable security.
	errNoTransportSecurity = errors.New("grpc: no transport security set (use grpc.WithTransportCredentials(insecure.NewCredentials()) explicitly or set credentials)")
	// errTransportCredsAndBundle indicates that creds bundle is used together
	// with other individual Transport Credentials.
	errTransportCredsAndBundle = errors.New("grpc: credentials.Bundle may not be used with individual TransportCredentials")
	// errNoTransportCredsInBundle indicated that the configured creds bundle
	// returned a transport credentials which was nil.
	errNoTransportCredsInBundle = errors.New("grpc: credentials.Bundle must return non-nil transport credentials")
	// errTransportCredentialsMissing indicates that users want to transmit
	// security information (e.g., OAuth2 token) which requires secure
	// connection on an insecure connection.
	errTransportCredentialsMissing = errors.New("grpc: the credentials require transport level security (use grpc.WithTransportCredentials() to set)")
)

const (
	defaultClientMaxReceiveMessageSize = 1024 * 1024 * 4
	defaultClientMaxSendMessageSize    = math.MaxInt32
	// http2IOBufSize specifies the buffer size for sending frames.
	defaultWriteBufSize = 32 * 1024
	defaultReadBufSize  = 32 * 1024
)

// Dial creates a client connection to the given target.
func Dial(target string, opts ...DialOption) (*ClientConn, error) {
	return DialContext(context.Background(), target, opts...)
}

type defaultConfigSelector struct {
	sc *ServiceConfig
}

func (dcs *defaultConfigSelector) SelectConfig(rpcInfo iresolver.RPCInfo) (*iresolver.RPCConfig, error) {
	return &iresolver.RPCConfig{
		Context:      rpcInfo.Context,
		MethodConfig: getMethodConfig(dcs.sc, rpcInfo.Method),
	}, nil
}

// DialContext creates a client connection to the given target. By default, it's
// a non-blocking dial (the function won't wait for connections to be
// established, and connecting happens in the background). To make it a blocking
// dial, use WithBlock() dial option.
//
// In the non-blocking case, the ctx does not act against the connection. It
// only controls the setup steps.
//
// In the blocking case, ctx can be used to cancel or expire the pending
// connection. Once this function returns, the cancellation and expiration of
// ctx will be noop. Users should call ClientConn.Close to terminate all the
// pending operations after this function returns.
//
// The target name syntax is defined in
// https://github.com/grpc/grpc/blob/master/doc/naming.md.
// e.g. to use dns resolver, a "dns:///" prefix should be applied to the target.
func DialContext(ctx context.Context, target string, opts ...DialOption) (conn *ClientConn, err error) {
	cc := &ClientConn{
		target:            target,
		csMgr:             &connectivityStateManager{},
		conns:             make(map[*addrConn]struct{}),
		dopts:             defaultDialOptions(),
		blockingpicker:    newPickerWrapper(),
		czData:            new(channelzData),
		firstResolveEvent: grpcsync.NewEvent(),
	}
	cc.retryThrottler.Store((*retryThrottler)(nil))
	cc.safeConfigSelector.UpdateConfigSelector(&defaultConfigSelector{nil})
	cc.ctx, cc.cancel = context.WithCancel(context.Background())

	for _, opt := range extraDialOptions {
		opt.apply(&cc.dopts)
	}

	for _, opt := range opts {
		opt.apply(&cc.dopts)
	}

	chainUnaryClientInterceptors(cc)
	chainStreamClientInterceptors(cc)

	defer func() {
		if err != nil {
			cc.Close()
		}
	}()

	pid := cc.dopts.channelzParentID
	cc.channelzID = channelz.RegisterChannel(&channelzChannel{cc}, pid, target)
	ted := &channelz.TraceEventDesc{
		Desc:     "Channel created",
		Severity: channelz.CtInfo,
	}
	if cc.dopts.channelzParentID != nil {
		ted.Parent = &channelz.TraceEventDesc{
			Desc:     fmt.Sprintf("Nested Channel(id:%d) created", cc.channelzID.Int()),
			Severity: channelz.CtInfo,
		}
	}
	channelz.AddTraceEvent(logger, cc.channelzID, 1, ted)
	cc.csMgr.channelzID = cc.channelzID

	if cc.dopts.copts.TransportCredentials == nil && cc.dopts.copts.CredsBundle == nil {
		return nil, errNoTransportSecurity
	}
	if cc.dopts.copts.TransportCredentials != nil && cc.dopts.copts.CredsBundle != nil {
		return nil, errTransportCredsAndBundle
	}
	if cc.dopts.copts.CredsBundle != nil && cc.dopts.copts.CredsBundle.TransportCredentials() == nil {
		return nil, errNoTransportCredsInBundle
	}
	transportCreds := cc.dopts.copts.TransportCredentials
	if transportCreds == nil {
		transportCreds = cc.dopts.copts.CredsBundle.TransportCredentials()
	}
	if transportCreds.Info().SecurityProtocol == "insecure" {
		for _, cd := range cc.dopts.copts.PerRPCCredentials {
			if cd.RequireTransportSecurity() {
				return nil, errTransportCredentialsMissing
			}
		}
	}

	if cc.dopts.defaultServiceConfigRawJSON != nil {
		scpr := parseServiceConfig(*cc.dopts.defaultServiceConfigRawJSON)
		if scpr.Err != nil {
			return nil, fmt.Errorf("%s: %v", invalidDefaultServiceConfigErrPrefix, scpr.Err)
		}
		cc.dopts.defaultServiceConfig, _ = scpr.Config.(*ServiceConfig)
	}
	cc.mkp = cc.dopts.copts.KeepaliveParams

	if cc.dopts.copts.UserAgent != "" {
		cc.dopts.copts.UserAgent += " " + grpcUA
	} else {
		cc.dopts.copts.UserAgent = grpcUA
	}

	if cc.dopts.timeout > 0 {
		var cancel context.CancelFunc
		ctx, cancel = context.WithTimeout(ctx, cc.dopts.timeout)
		defer cancel()
	}
	defer func() {
		select {
		case <-ctx.Done():
			switch {
			case ctx.Err() == err:
				conn = nil
			case err == nil || !cc.dopts.returnLastError:
				conn, err = nil, ctx.Err()
			default:
				conn, err = nil, fmt.Errorf("%v: %v", ctx.Err(), err)
			}
		default:
		}
	}()

	scSet := false
	if cc.dopts.scChan != nil {
		// Try to get an initial service config.
		select {
		case sc, ok := <-cc.dopts.scChan:
			if ok {
				cc.sc = &sc
				cc.safeConfigSelector.UpdateConfigSelector(&defaultConfigSelector{&sc})
				scSet = true
			}
		default:
		}
	}
	if cc.dopts.bs == nil {
		cc.dopts.bs = backoff.DefaultExponential
	}

	// Determine the resolver to use.
	resolverBuilder, err := cc.parseTargetAndFindResolver()
	if err != nil {
		return nil, err
	}
	cc.authority, err = determineAuthority(cc.parsedTarget.Endpoint, cc.target, cc.dopts)
	if err != nil {
		return nil, err
	}
	channelz.Infof(logger, cc.channelzID, "Channel authority set to %q", cc.authority)

	if cc.dopts.scChan != nil && !scSet {
		// Blocking wait for the initial service config.
		select {
		case sc, ok := <-cc.dopts.scChan:
			if ok {
				cc.sc = &sc
				cc.safeConfigSelector.UpdateConfigSelector(&defaultConfigSelector{&sc})
			}
		case <-ctx.Done():
			return nil, ctx.Err()
		}
	}
	if cc.dopts.scChan != nil {
		go cc.scWatcher()
	}

	var credsClone credentials.TransportCredentials
	if creds := cc.dopts.copts.TransportCredentials; creds != nil {
		credsClone = creds.Clone()
	}
	cc.balancerWrapper = newCCBalancerWrapper(cc, balancer.BuildOptions{
		DialCreds:        credsClone,
		CredsBundle:      cc.dopts.copts.CredsBundle,
		Dialer:           cc.dopts.copts.Dialer,
		Authority:        cc.authority,
		CustomUserAgent:  cc.dopts.copts.UserAgent,
		ChannelzParentID: cc.channelzID,
		Target:           cc.parsedTarget,
	})

	// Build the resolver.
	rWrapper, err := newCCResolverWrapper(cc, resolverBuilder)
	if err != nil {
		return nil, fmt.Errorf("failed to build resolver: %v", err)
	}
	cc.mu.Lock()
	cc.resolverWrapper = rWrapper
	cc.mu.Unlock()

	// A blocking dial blocks until the clientConn is ready.
	if cc.dopts.block {
		for {
			cc.Connect()
			s := cc.GetState()
			if s == connectivity.Ready {
				break
			} else if cc.dopts.copts.FailOnNonTempDialError && s == connectivity.TransientFailure {
				if err = cc.connectionError(); err != nil {
					terr, ok := err.(interface {
						Temporary() bool
					})
					if ok && !terr.Temporary() {
						return nil, err
					}
				}
			}
			if !cc.WaitForStateChange(ctx, s) {
				// ctx got timeout or canceled.
				if err = cc.connectionError(); err != nil && cc.dopts.returnLastError {
					return nil, err
				}
				return nil, ctx.Err()
			}
		}
	}

	return cc, nil
}

// chainUnaryClientInterceptors chains all unary client interceptors into one.
func chainUnaryClientInterceptors(cc *ClientConn) {
	interceptors := cc.dopts.chainUnaryInts
	// Prepend dopts.unaryInt to the chaining interceptors if it exists, since unaryInt will
	// be executed before any other chained interceptors.
	if cc.dopts.unaryInt != nil {
		interceptors = append([]UnaryClientInterceptor{cc.dopts.unaryInt}, interceptors...)
	}
	var chainedInt UnaryClientInterceptor
	if len(interceptors) == 0 {
		chainedInt = nil
	} else if len(interceptors) == 1 {
		chainedInt = interceptors[0]
	} else {
		chainedInt = func(ctx context.Context, method string, req, reply interface{}, cc *ClientConn, invoker UnaryInvoker, opts ...CallOption) error {
			return interceptors[0](ctx, method, req, reply, cc, getChainUnaryInvoker(interceptors, 0, invoker), opts...)
		}
	}
	cc.dopts.unaryInt = chainedInt
}

// getChainUnaryInvoker recursively generate the chained unary invoker.
func getChainUnaryInvoker(interceptors []UnaryClientInterceptor, curr int, finalInvoker UnaryInvoker) UnaryInvoker {
	if curr == len(interceptors)-1 {
		return finalInvoker
	}
	return func(ctx context.Context, method string, req, reply interface{}, cc *ClientConn, opts ...CallOption) error {
		return interceptors[curr+1](ctx, method, req, reply, cc, getChainUnaryInvoker(interceptors, curr+1, finalInvoker), opts...)
	}
}

// chainStreamClientInterceptors chains all stream client interceptors into one.
func chainStreamClientInterceptors(cc *ClientConn) {
	interceptors := cc.dopts.chainStreamInts
	// Prepend dopts.streamInt to the chaining interceptors if it exists, since streamInt will
	// be executed before any other chained interceptors.
	if cc.dopts.streamInt != nil {
		interceptors = append([]StreamClientInterceptor{cc.dopts.streamInt}, interceptors...)
	}
	var chainedInt StreamClientInterceptor
	if len(interceptors) == 0 {
		chainedInt = nil
	} else if len(interceptors) == 1 {
		chainedInt = interceptors[0]
	} else {
		chainedInt = func(ctx context.Context, desc *StreamDesc, cc *ClientConn, method string, streamer Streamer, opts ...CallOption) (ClientStream, error) {
			return interceptors[0](ctx, desc, cc, method, getChainStreamer(interceptors, 0, streamer), opts...)
		}
	}
	cc.dopts.streamInt = chainedInt
}

// getChainStreamer recursively generate the chained client stream constructor.
func getChainStreamer(interceptors []StreamClientInterceptor, curr int, finalStreamer Streamer) Streamer {
	if curr == len(interceptors)-1 {
		return finalStreamer
	}
	return func(ctx context.Context, desc *StreamDesc, cc *ClientConn, method string, opts ...CallOption) (ClientStream, error) {
		return interceptors[curr+1](ctx, desc, cc, method, getChainStreamer(interceptors, curr+1, finalStreamer), opts...)
	}
}

// connectivityStateManager keeps the connectivity.State of ClientConn.
// This struct will eventually be exported so the balancers can access it.
type connectivityStateManager struct {
	mu         sync.Mutex
	state      connectivity.State
	notifyChan chan struct{}
	channelzID *channelz.Identifier
}

// updateState updates the connectivity.State of ClientConn.
// If there's a change it notifies goroutines waiting on state change to
// happen.
func (csm *connectivityStateManager) updateState(state connectivity.State) {
	csm.mu.Lock()
	defer csm.mu.Unlock()
	if csm.state == connectivity.Shutdown {
		return
	}
	if csm.state == state {
		return
	}
	csm.state = state
	channelz.Infof(logger, csm.channelzID, "Channel Connectivity change to %v", state)
	if csm.notifyChan != nil {
		// There are other goroutines waiting on this channel.
		close(csm.notifyChan)
		csm.notifyChan = nil
	}
}

func (csm *connectivityStateManager) getState() connectivity.State {
	csm.mu.Lock()
	defer csm.mu.Unlock()
	return csm.state
}

func (csm *connectivityStateManager) getNotifyChan() <-chan struct{} {
	csm.mu.Lock()
	defer csm.mu.Unlock()
	if csm.notifyChan == nil {
		csm.notifyChan = make(chan struct{})
	}
	return csm.notifyChan
}

// ClientConnInterface defines the functions clients need to perform unary and
// streaming RPCs.  It is implemented by *ClientConn, and is only intended to
// be referenced by generated code.
type ClientConnInterface interface {
	// Invoke performs a unary RPC and returns after the response is received
	// into reply.
	Invoke(ctx context.Context, method string, args interface{}, reply interface{}, opts ...CallOption) error
	// NewStream begins a streaming RPC.
	NewStream(ctx context.Context, desc *StreamDesc, method string, opts ...CallOption) (ClientStream, error)
}

// Assert *ClientConn implements ClientConnInterface.
var _ ClientConnInterface = (*ClientConn)(nil)

// ClientConn represents a virtual connection to a conceptual endpoint, to
// perform RPCs.
//
// A ClientConn is free to have zero or more actual connections to the endpoint
// based on configuration, load, etc. It is also free to determine which actual
// endpoints to use and may change it every RPC, permitting client-side load
// balancing.
//
// A ClientConn encapsulates a range of functionality including name
// resolution, TCP connection establishment (with retries and backoff) and TLS
// handshakes. It also handles errors on established connections by
// re-resolving the name and reconnecting.
type ClientConn struct {
	ctx    context.Context    // Initialized using the background context at dial time.
	cancel context.CancelFunc // Cancelled on close.

	// The following are initialized at dial time, and are read-only after that.
	target          string               // User's dial target.
	parsedTarget    resolver.Target      // See parseTargetAndFindResolver().
	authority       string               // See determineAuthority().
	dopts           dialOptions          // Default and user specified dial options.
	channelzID      *channelz.Identifier // Channelz identifier for the channel.
	balancerWrapper *ccBalancerWrapper   // Uses gracefulswitch.balancer underneath.

	// The following provide their own synchronization, and therefore don't
	// require cc.mu to be held to access them.
	csMgr              *connectivityStateManager
	blockingpicker     *pickerWrapper
	safeConfigSelector iresolver.SafeConfigSelector
	czData             *channelzData
	retryThrottler     atomic.Value // Updated from service config.

	// firstResolveEvent is used to track whether the name resolver sent us at
	// least one update. RPCs block on this event.
	firstResolveEvent *grpcsync.Event

	// mu protects the following fields.
	// TODO: split mu so the same mutex isn't used for everything.
	mu              sync.RWMutex
	resolverWrapper *ccResolverWrapper         // Initialized in Dial; cleared in Close.
	sc              *ServiceConfig             // Latest service config received from the resolver.
	conns           map[*addrConn]struct{}     // Set to nil on close.
	mkp             keepalive.ClientParameters // May be updated upon receipt of a GoAway.

	lceMu               sync.Mutex // protects lastConnectionError
	lastConnectionError error
}

// WaitForStateChange waits until the connectivity.State of ClientConn changes from sourceState or
// ctx expires. A true value is returned in former case and false in latter.
//
// # Experimental
//
// Notice: This API is EXPERIMENTAL and may be changed or removed in a
// later release.
func (cc *ClientConn) WaitForStateChange(ctx context.Context, sourceState connectivity.State) bool {
	ch := cc.csMgr.getNotifyChan()
	if cc.csMgr.getState() != sourceState {
		return true
	}
	select {
	case <-ctx.Done():
		return false
	case <-ch:
		return true
	}
}

// GetState returns the connectivity.State of ClientConn.
//
// # Experimental
//
// Notice: This API is EXPERIMENTAL and may be changed or removed in a later
// release.
func (cc *ClientConn) GetState() connectivity.State {
	return cc.csMgr.getState()
}

// Connect causes all subchannels in the ClientConn to attempt to connect if
// the channel is idle.  Does not wait for the connection attempts to begin
// before returning.
//
// # Experimental
//
// Notice: This API is EXPERIMENTAL and may be changed or removed in a later
// release.
func (cc *ClientConn) Connect() {
	cc.balancerWrapper.exitIdle()
}

func (cc *ClientConn) scWatcher() {
	for {
		select {
		case sc, ok := <-cc.dopts.scChan:
			if !ok {
				return
			}
			cc.mu.Lock()
			// TODO: load balance policy runtime change is ignored.
			// We may revisit this decision in the future.
			cc.sc = &sc
			cc.safeConfigSelector.UpdateConfigSelector(&defaultConfigSelector{&sc})
			cc.mu.Unlock()
		case <-cc.ctx.Done():
			return
		}
	}
}

// waitForResolvedAddrs blocks until the resolver has provided addresses or the
// context expires.  Returns nil unless the context expires first; otherwise
// returns a status error based on the context.
func (cc *ClientConn) waitForResolvedAddrs(ctx context.Context) error {
	// This is on the RPC path, so we use a fast path to avoid the
	// more-expensive "select" below after the resolver has returned once.
	if cc.firstResolveEvent.HasFired() {
		return nil
	}
	select {
	case <-cc.firstResolveEvent.Done():
		return nil
	case <-ctx.Done():
		return status.FromContextError(ctx.Err()).Err()
	case <-cc.ctx.Done():
		return ErrClientConnClosing
	}
}

var emptyServiceConfig *ServiceConfig

func init() {
	cfg := parseServiceConfig("{}")
	if cfg.Err != nil {
		panic(fmt.Sprintf("impossible error parsing empty service config: %v", cfg.Err))
	}
	emptyServiceConfig = cfg.Config.(*ServiceConfig)
}

func (cc *ClientConn) maybeApplyDefaultServiceConfig(addrs []resolver.Address) {
	if cc.sc != nil {
		cc.applyServiceConfigAndBalancer(cc.sc, nil, addrs)
		return
	}
	if cc.dopts.defaultServiceConfig != nil {
		cc.applyServiceConfigAndBalancer(cc.dopts.defaultServiceConfig, &defaultConfigSelector{cc.dopts.defaultServiceConfig}, addrs)
	} else {
		cc.applyServiceConfigAndBalancer(emptyServiceConfig, &defaultConfigSelector{emptyServiceConfig}, addrs)
	}
}

func (cc *ClientConn) updateResolverState(s resolver.State, err error) error {
	defer cc.firstResolveEvent.Fire()
	cc.mu.Lock()
	// Check if the ClientConn is already closed. Some fields (e.g.
	// balancerWrapper) are set to nil when closing the ClientConn, and could
	// cause nil pointer panic if we don't have this check.
	if cc.conns == nil {
		cc.mu.Unlock()
		return nil
	}

	if err != nil {
		// May need to apply the initial service config in case the resolver
		// doesn't support service configs, or doesn't provide a service config
		// with the new addresses.
		cc.maybeApplyDefaultServiceConfig(nil)

		cc.balancerWrapper.resolverError(err)

		// No addresses are valid with err set; return early.
		cc.mu.Unlock()
		return balancer.ErrBadResolverState
	}

	var ret error
	if cc.dopts.disableServiceConfig {
		channelz.Infof(logger, cc.channelzID, "ignoring service config from resolver (%v) and applying the default because service config is disabled", s.ServiceConfig)
		cc.maybeApplyDefaultServiceConfig(s.Addresses)
	} else if s.ServiceConfig == nil {
		cc.maybeApplyDefaultServiceConfig(s.Addresses)
		// TODO: do we need to apply a failing LB policy if there is no
		// default, per the error handling design?
	} else {
		if sc, ok := s.ServiceConfig.Config.(*ServiceConfig); s.ServiceConfig.Err == nil && ok {
			configSelector := iresolver.GetConfigSelector(s)
			if configSelector != nil {
				if len(s.ServiceConfig.Config.(*ServiceConfig).Methods) != 0 {
					channelz.Infof(logger, cc.channelzID, "method configs in service config will be ignored due to presence of config selector")
				}
			} else {
				configSelector = &defaultConfigSelector{sc}
			}
			cc.applyServiceConfigAndBalancer(sc, configSelector, s.Addresses)
		} else {
			ret = balancer.ErrBadResolverState
			if cc.sc == nil {
				// Apply the failing LB only if we haven't received valid service config
				// from the name resolver in the past.
				cc.applyFailingLB(s.ServiceConfig)
				cc.mu.Unlock()
				return ret
			}
		}
	}

	var balCfg serviceconfig.LoadBalancingConfig
	if cc.sc != nil && cc.sc.lbConfig != nil {
		balCfg = cc.sc.lbConfig.cfg
	}
	bw := cc.balancerWrapper
	cc.mu.Unlock()

	uccsErr := bw.updateClientConnState(&balancer.ClientConnState{ResolverState: s, BalancerConfig: balCfg})
	if ret == nil {
		ret = uccsErr // prefer ErrBadResolver state since any other error is
		// currently meaningless to the caller.
	}
	return ret
}

// applyFailingLB is akin to configuring an LB policy on the channel which
// always fails RPCs. Here, an actual LB policy is not configured, but an always
// erroring picker is configured, which returns errors with information about
// what was invalid in the received service config. A config selector with no
// service config is configured, and the connectivity state of the channel is
// set to TransientFailure.
//
// Caller must hold cc.mu.
func (cc *ClientConn) applyFailingLB(sc *serviceconfig.ParseResult) {
	var err error
	if sc.Err != nil {
		err = status.Errorf(codes.Unavailable, "error parsing service config: %v", sc.Err)
	} else {
		err = status.Errorf(codes.Unavailable, "illegal service config type: %T", sc.Config)
	}
	cc.safeConfigSelector.UpdateConfigSelector(&defaultConfigSelector{nil})
	cc.blockingpicker.updatePicker(base.NewErrPicker(err))
	cc.csMgr.updateState(connectivity.TransientFailure)
}

func (cc *ClientConn) handleSubConnStateChange(sc balancer.SubConn, s connectivity.State, err error) {
	cc.balancerWrapper.updateSubConnState(sc, s, err)
}

// newAddrConn creates an addrConn for addrs and adds it to cc.conns.
//
// Caller needs to make sure len(addrs) > 0.
func (cc *ClientConn) newAddrConn(addrs []resolver.Address, opts balancer.NewSubConnOptions) (*addrConn, error) {
	ac := &addrConn{
		state:        connectivity.Idle,
		cc:           cc,
		addrs:        addrs,
		scopts:       opts,
		dopts:        cc.dopts,
		czData:       new(channelzData),
		resetBackoff: make(chan struct{}),
	}
	ac.ctx, ac.cancel = context.WithCancel(cc.ctx)
	// Track ac in cc. This needs to be done before any getTransport(...) is called.
	cc.mu.Lock()
	defer cc.mu.Unlock()
	if cc.conns == nil {
		return nil, ErrClientConnClosing
	}

	var err error
	ac.channelzID, err = channelz.RegisterSubChannel(ac, cc.channelzID, "")
	if err != nil {
		return nil, err
	}
	channelz.AddTraceEvent(logger, ac.channelzID, 0, &channelz.TraceEventDesc{
		Desc:     "Subchannel created",
		Severity: channelz.CtInfo,
		Parent: &channelz.TraceEventDesc{
			Desc:     fmt.Sprintf("Subchannel(id:%d) created", ac.channelzID.Int()),
			Severity: channelz.CtInfo,
		},
	})

	cc.conns[ac] = struct{}{}
	return ac, nil
}

// removeAddrConn removes the addrConn in the subConn from clientConn.
// It also tears down the ac with the given error.
func (cc *ClientConn) removeAddrConn(ac *addrConn, err error) {
	cc.mu.Lock()
	if cc.conns == nil {
		cc.mu.Unlock()
		return
	}
	delete(cc.conns, ac)
	cc.mu.Unlock()
	ac.tearDown(err)
}

func (cc *ClientConn) channelzMetric() *channelz.ChannelInternalMetric {
	return &channelz.ChannelInternalMetric{
		State:                    cc.GetState(),
		Target:                   cc.target,
		CallsStarted:             atomic.LoadInt64(&cc.czData.callsStarted),
		CallsSucceeded:           atomic.LoadInt64(&cc.czData.callsSucceeded),
		CallsFailed:              atomic.LoadInt64(&cc.czData.callsFailed),
		LastCallStartedTimestamp: time.Unix(0, atomic.LoadInt64(&cc.czData.lastCallStartedTime)),
	}
}

// Target returns the target string of the ClientConn.
//
// # Experimental
//
// Notice: This API is EXPERIMENTAL and may be changed or removed in a
// later release.
func (cc *ClientConn) Target() string {
	return cc.target
}

func (cc *ClientConn) incrCallsStarted() {
	atomic.AddInt64(&cc.czData.callsStarted, 1)
	atomic.StoreInt64(&cc.czData.lastCallStartedTime, time.Now().UnixNano())
}

func (cc *ClientConn) incrCallsSucceeded() {
	atomic.AddInt64(&cc.czData.callsSucceeded, 1)
}

func (cc *ClientConn) incrCallsFailed() {
	atomic.AddInt64(&cc.czData.callsFailed, 1)
}

// connect starts creating a transport.
// It does nothing if the ac is not IDLE.
// TODO(bar) Move this to the addrConn section.
func (ac *addrConn) connect() error {
	ac.mu.Lock()
	if ac.state == connectivity.Shutdown {
		if logger.V(2) {
			logger.Infof("connect called on shutdown addrConn; ignoring.")
		}
		ac.mu.Unlock()
		return errConnClosing
	}
	if ac.state != connectivity.Idle {
		if logger.V(2) {
			logger.Infof("connect called on addrConn in non-idle state (%v); ignoring.", ac.state)
		}
		ac.mu.Unlock()
		return nil
	}
	// Update connectivity state within the lock to prevent subsequent or
	// concurrent calls from resetting the transport more than once.
	ac.updateConnectivityState(connectivity.Connecting, nil)
	ac.mu.Unlock()

	ac.resetTransport()
	return nil
}

func equalAddresses(a, b []resolver.Address) bool {
	if len(a) != len(b) {
		return false
	}
	for i, v := range a {
		if !v.Equal(b[i]) {
			return false
		}
	}
	return true
}

// tryUpdateAddrs tries to update ac.addrs with the new addresses list.
//
// If ac is TransientFailure, it updates ac.addrs and returns true. The updated
// addresses will be picked up by retry in the next iteration after backoff.
//
// If ac is Shutdown or Idle, it updates ac.addrs and returns true.
//
// If the addresses is the same as the old list, it does nothing and returns
// true.
//
// If ac is Connecting, it returns false. The caller should tear down the ac and
// create a new one. Note that the backoff will be reset when this happens.
//
// If ac is Ready, it checks whether current connected address of ac is in the
// new addrs list.
//   - If true, it updates ac.addrs and returns true. The ac will keep using
//     the existing connection.
//   - If false, it does nothing and returns false.
func (ac *addrConn) tryUpdateAddrs(addrs []resolver.Address) bool {
	ac.mu.Lock()
	defer ac.mu.Unlock()
	channelz.Infof(logger, ac.channelzID, "addrConn: tryUpdateAddrs curAddr: %v, addrs: %v", ac.curAddr, addrs)
	if ac.state == connectivity.Shutdown ||
		ac.state == connectivity.TransientFailure ||
		ac.state == connectivity.Idle {
		ac.addrs = addrs
		return true
	}

	if equalAddresses(ac.addrs, addrs) {
		return true
	}

	if ac.state == connectivity.Connecting {
		return false
	}

	// ac.state is Ready, try to find the connected address.
	var curAddrFound bool
	for _, a := range addrs {
		a.ServerName = ac.cc.getServerName(a)
		if reflect.DeepEqual(ac.curAddr, a) {
			curAddrFound = true
			break
		}
	}
	channelz.Infof(logger, ac.channelzID, "addrConn: tryUpdateAddrs curAddrFound: %v", curAddrFound)
	if curAddrFound {
		ac.addrs = addrs
	}

	return curAddrFound
}

// getServerName determines the serverName to be used in the connection
// handshake. The default value for the serverName is the authority on the
// ClientConn, which either comes from the user's dial target or through an
// authority override specified using the WithAuthority dial option. Name
// resolvers can specify a per-address override for the serverName through the
// resolver.Address.ServerName field which is used only if the WithAuthority
// dial option was not used. The rationale is that per-address authority
// overrides specified by the name resolver can represent a security risk, while
// an override specified by the user is more dependable since they probably know
// what they are doing.
func (cc *ClientConn) getServerName(addr resolver.Address) string {
	if cc.dopts.authority != "" {
		return cc.dopts.authority
	}
	if addr.ServerName != "" {
		return addr.ServerName
	}
	return cc.authority
}

func getMethodConfig(sc *ServiceConfig, method string) MethodConfig {
	if sc == nil {
		return MethodConfig{}
	}
	if m, ok := sc.Methods[method]; ok {
		return m
	}
	i := strings.LastIndex(method, "/")
	if m, ok := sc.Methods[method[:i+1]]; ok {
		return m
	}
	return sc.Methods[""]
}

// GetMethodConfig gets the method config of the input method.
// If there's an exact match for input method (i.e. /service/method), we return
// the corresponding MethodConfig.
// If there isn't an exact match for the input method, we look for the service's default
// config under the service (i.e /service/) and then for the default for all services (empty string).
//
// If there is a default MethodConfig for the service, we return it.
// Otherwise, we return an empty MethodConfig.
func (cc *ClientConn) GetMethodConfig(method string) MethodConfig {
	// TODO: Avoid the locking here.
	cc.mu.RLock()
	defer cc.mu.RUnlock()
	return getMethodConfig(cc.sc, method)
}

func (cc *ClientConn) healthCheckConfig() *healthCheckConfig {
	cc.mu.RLock()
	defer cc.mu.RUnlock()
	if cc.sc == nil {
		return nil
	}
	return cc.sc.healthCheckConfig
}

func (cc *ClientConn) getTransport(ctx context.Context, failfast bool, method string) (transport.ClientTransport, func(balancer.DoneInfo), error) {
	return cc.blockingpicker.pick(ctx, failfast, balancer.PickInfo{
		Ctx:            ctx,
		FullMethodName: method,
	})
}

func (cc *ClientConn) applyServiceConfigAndBalancer(sc *ServiceConfig, configSelector iresolver.ConfigSelector, addrs []resolver.Address) {
	if sc == nil {
		// should never reach here.
		return
	}
	cc.sc = sc
	if configSelector != nil {
		cc.safeConfigSelector.UpdateConfigSelector(configSelector)
	}

	if cc.sc.retryThrottling != nil {
		newThrottler := &retryThrottler{
			tokens: cc.sc.retryThrottling.MaxTokens,
			max:    cc.sc.retryThrottling.MaxTokens,
			thresh: cc.sc.retryThrottling.MaxTokens / 2,
			ratio:  cc.sc.retryThrottling.TokenRatio,
		}
		cc.retryThrottler.Store(newThrottler)
	} else {
		cc.retryThrottler.Store((*retryThrottler)(nil))
	}

	var newBalancerName string
	if cc.sc != nil && cc.sc.lbConfig != nil {
		newBalancerName = cc.sc.lbConfig.name
	} else {
		var isGRPCLB bool
		for _, a := range addrs {
			if a.Type == resolver.GRPCLB {
				isGRPCLB = true
				break
			}
		}
		if isGRPCLB {
			newBalancerName = grpclbName
		} else if cc.sc != nil && cc.sc.LB != nil {
			newBalancerName = *cc.sc.LB
		} else {
			newBalancerName = PickFirstBalancerName
		}
	}
	cc.balancerWrapper.switchTo(newBalancerName)
}

func (cc *ClientConn) resolveNow(o resolver.ResolveNowOptions) {
	cc.mu.RLock()
	r := cc.resolverWrapper
	cc.mu.RUnlock()
	if r == nil {
		return
	}
	go r.resolveNow(o)
}

// ResetConnectBackoff wakes up all subchannels in transient failure and causes
// them to attempt another connection immediately.  It also resets the backoff
// times used for subsequent attempts regardless of the current state.
//
// In general, this function should not be used.  Typical service or network
// outages result in a reasonable client reconnection strategy by default.
// However, if a previously unavailable network becomes available, this may be
// used to trigger an immediate reconnect.
//
// # Experimental
//
// Notice: This API is EXPERIMENTAL and may be changed or removed in a
// later release.
func (cc *ClientConn) ResetConnectBackoff() {
	cc.mu.Lock()
	conns := cc.conns
	cc.mu.Unlock()
	for ac := range conns {
		ac.resetConnectBackoff()
	}
}

// Close tears down the ClientConn and all underlying connections.
func (cc *ClientConn) Close() error {
	defer cc.cancel()

	cc.mu.Lock()
	if cc.conns == nil {
		cc.mu.Unlock()
		return ErrClientConnClosing
	}
	conns := cc.conns
	cc.conns = nil
	cc.csMgr.updateState(connectivity.Shutdown)

	rWrapper := cc.resolverWrapper
	cc.resolverWrapper = nil
	bWrapper := cc.balancerWrapper
	cc.mu.Unlock()

	// The order of closing matters here since the balancer wrapper assumes the
	// picker is closed before it is closed.
	cc.blockingpicker.close()
	if bWrapper != nil {
		bWrapper.close()
	}
	if rWrapper != nil {
		rWrapper.close()
	}

	for ac := range conns {
		ac.tearDown(ErrClientConnClosing)
	}
	ted := &channelz.TraceEventDesc{
		Desc:     "Channel deleted",
		Severity: channelz.CtInfo,
	}
	if cc.dopts.channelzParentID != nil {
		ted.Parent = &channelz.TraceEventDesc{
			Desc:     fmt.Sprintf("Nested channel(id:%d) deleted", cc.channelzID.Int()),
			Severity: channelz.CtInfo,
		}
	}
	channelz.AddTraceEvent(logger, cc.channelzID, 0, ted)
	// TraceEvent needs to be called before RemoveEntry, as TraceEvent may add
	// trace reference to the entity being deleted, and thus prevent it from being
	// deleted right away.
	channelz.RemoveEntry(cc.channelzID)

	return nil
}

// addrConn is a network connection to a given address.
type addrConn struct {
	ctx    context.Context
	cancel context.CancelFunc

	cc     *ClientConn
	dopts  dialOptions
	acbw   balancer.SubConn
	scopts balancer.NewSubConnOptions

	// transport is set when there's a viable transport (note: ac state may not be READY as LB channel
	// health checking may require server to report healthy to set ac to READY), and is reset
	// to nil when the current transport should no longer be used to create a stream (e.g. after GoAway
	// is received, transport is closed, ac has been torn down).
	transport transport.ClientTransport // The current transport.

	mu      sync.Mutex
	curAddr resolver.Address   // The current address.
	addrs   []resolver.Address // All addresses that the resolver resolved to.

	// Use updateConnectivityState for updating addrConn's connectivity state.
	state connectivity.State

	backoffIdx   int // Needs to be stateful for resetConnectBackoff.
	resetBackoff chan struct{}

	channelzID *channelz.Identifier
	czData     *channelzData
}

// Note: this requires a lock on ac.mu.
func (ac *addrConn) updateConnectivityState(s connectivity.State, lastErr error) {
	if ac.state == s {
		return
	}
	ac.state = s
	channelz.Infof(logger, ac.channelzID, "Subchannel Connectivity change to %v", s)
	ac.cc.handleSubConnStateChange(ac.acbw, s, lastErr)
}

// adjustParams updates parameters used to create transports upon
// receiving a GoAway.
func (ac *addrConn) adjustParams(r transport.GoAwayReason) {
	switch r {
	case transport.GoAwayTooManyPings:
		v := 2 * ac.dopts.copts.KeepaliveParams.Time
		ac.cc.mu.Lock()
		if v > ac.cc.mkp.Time {
			ac.cc.mkp.Time = v
		}
		ac.cc.mu.Unlock()
	}
}

func (ac *addrConn) resetTransport() {
	ac.mu.Lock()
	if ac.state == connectivity.Shutdown {
		ac.mu.Unlock()
		return
	}

	addrs := ac.addrs
	backoffFor := ac.dopts.bs.Backoff(ac.backoffIdx)
	// This will be the duration that dial gets to finish.
	dialDuration := minConnectTimeout
	if ac.dopts.minConnectTimeout != nil {
		dialDuration = ac.dopts.minConnectTimeout()
	}

	if dialDuration < backoffFor {
		// Give dial more time as we keep failing to connect.
		dialDuration = backoffFor
	}
	// We can potentially spend all the time trying the first address, and
	// if the server accepts the connection and then hangs, the following
	// addresses will never be tried.
	//
	// The spec doesn't mention what should be done for multiple addresses.
	// https://github.com/grpc/grpc/blob/master/doc/connection-backoff.md#proposed-backoff-algorithm
	connectDeadline := time.Now().Add(dialDuration)

	ac.updateConnectivityState(connectivity.Connecting, nil)
	ac.mu.Unlock()

	if err := ac.tryAllAddrs(addrs, connectDeadline); err != nil {
		ac.cc.resolveNow(resolver.ResolveNowOptions{})
		// After exhausting all addresses, the addrConn enters
		// TRANSIENT_FAILURE.
		ac.mu.Lock()
		if ac.state == connectivity.Shutdown {
			ac.mu.Unlock()
			return
		}
		ac.updateConnectivityState(connectivity.TransientFailure, err)

		// Backoff.
		b := ac.resetBackoff
		ac.mu.Unlock()

		timer := time.NewTimer(backoffFor)
		select {
		case <-timer.C:
			ac.mu.Lock()
			ac.backoffIdx++
			ac.mu.Unlock()
		case <-b:
			timer.Stop()
		case <-ac.ctx.Done():
			timer.Stop()
			return
		}

		ac.mu.Lock()
		if ac.state != connectivity.Shutdown {
			ac.updateConnectivityState(connectivity.Idle, err)
		}
		ac.mu.Unlock()
		return
	}
	// Success; reset backoff.
	ac.mu.Lock()
	ac.backoffIdx = 0
	ac.mu.Unlock()
}

// tryAllAddrs tries to creates a connection to the addresses, and stop when at
// the first successful one. It returns an error if no address was successfully
// connected, or updates ac appropriately with the new transport.
func (ac *addrConn) tryAllAddrs(addrs []resolver.Address, connectDeadline time.Time) error {
	var firstConnErr error
	for _, addr := range addrs {
		ac.mu.Lock()
		if ac.state == connectivity.Shutdown {
			ac.mu.Unlock()
			return errConnClosing
		}

		ac.cc.mu.RLock()
		ac.dopts.copts.KeepaliveParams = ac.cc.mkp
		ac.cc.mu.RUnlock()

		copts := ac.dopts.copts
		if ac.scopts.CredsBundle != nil {
			copts.CredsBundle = ac.scopts.CredsBundle
		}
		ac.mu.Unlock()

		channelz.Infof(logger, ac.channelzID, "Subchannel picks a new address %q to connect", addr.Addr)

		err := ac.createTransport(addr, copts, connectDeadline)
		if err == nil {
			return nil
		}
		if firstConnErr == nil {
			firstConnErr = err
		}
		ac.cc.updateConnectionError(err)
	}

	// Couldn't connect to any address.
	return firstConnErr
}

// createTransport creates a connection to addr. It returns an error if the
// address was not successfully connected, or updates ac appropriately with the
// new transport.
func (ac *addrConn) createTransport(addr resolver.Address, copts transport.ConnectOptions, connectDeadline time.Time) error {
	addr.ServerName = ac.cc.getServerName(addr)
	hctx, hcancel := context.WithCancel(ac.ctx)

	onClose := grpcsync.OnceFunc(func() {
		ac.mu.Lock()
		defer ac.mu.Unlock()
<<<<<<< HEAD
		if ac.state == connectivity.Shutdown {
			// Already shut down.  tearDown() already cleared the transport and
			// canceled hctx via ac.ctx, and we expected this connection to be
			// closed, so do nothing here.
			return
		}
		hcancel()
		if ac.transport == nil {
			// We're still connecting to this address, which could error.  Do
			// not update the connectivity state or resolve; these will happen
			// at the end of the tryAllAddrs connection loop in the event of an
			// error.
			return
		}
=======
		defer connClosed.Fire()
		defer hcancel()
		if !hcStarted || hctx.Err() != nil {
			// We didn't start the health check or set the state to READY, so
			// no need to do anything else here.
			//
			// OR, we have already cancelled the health check context, meaning
			// we have already called onClose once for this transport.  In this
			// case it would be dangerous to clear the transport and update the
			// state, since there may be a new transport in this addrConn.
			return
		}
>>>>>>> 6a5e9ceb
		ac.transport = nil
		// Refresh the name resolver on any connection loss.
		ac.cc.resolveNow(resolver.ResolveNowOptions{})
		// Always go idle and wait for the LB policy to initiate a new
		// connection attempt.
		ac.updateConnectivityState(connectivity.Idle, nil)
	})
	onGoAway := func(r transport.GoAwayReason) {
		ac.mu.Lock()
		ac.adjustParams(r)
		ac.mu.Unlock()
		onClose()
	}

	connectCtx, cancel := context.WithDeadline(ac.ctx, connectDeadline)
	defer cancel()
	copts.ChannelzParentID = ac.channelzID

	newTr, err := transport.NewClientTransport(connectCtx, ac.cc.ctx, addr, copts, onGoAway, onClose)
	if err != nil {
		if logger.V(2) {
			logger.Infof("Creating new client transport to %q: %v", addr, err)
		}
		// newTr is either nil, or closed.
		hcancel()
		channelz.Warningf(logger, ac.channelzID, "grpc: addrConn.createTransport failed to connect to %s. Err: %v", addr, err)
		return err
	}

	ac.mu.Lock()
	defer ac.mu.Unlock()
	if ac.state == connectivity.Shutdown {
		// This can happen if the subConn was removed while in `Connecting`
		// state. tearDown() would have set the state to `Shutdown`, but
		// would not have closed the transport since ac.transport would not
		// have been set at that point.
		//
		// We run this in a goroutine because newTr.Close() calls onClose()
		// inline, which requires locking ac.mu.
		//
		// The error we pass to Close() is immaterial since there are no open
		// streams at this point, so no trailers with error details will be sent
		// out. We just need to pass a non-nil error.
<<<<<<< HEAD
		go newTr.Close(transport.ErrConnClosing)
=======
		newTr.Close(transport.ErrConnClosing)
		if connectCtx.Err() == context.DeadlineExceeded {
			err := errors.New("failed to receive server preface within timeout")
			channelz.Warningf(logger, ac.channelzID, "grpc: addrConn.createTransport failed to connect to %s: %v", addr, err)
			return err
		}
>>>>>>> 6a5e9ceb
		return nil
	}
	if hctx.Err() != nil {
		// onClose was already called for this connection, but the connection
		// was successfully established first.  Consider it a success and set
		// the new state to Idle.
		ac.updateConnectivityState(connectivity.Idle, nil)
		return nil
	}
	ac.curAddr = addr
	ac.transport = newTr
	ac.startHealthCheck(hctx) // Will set state to READY if appropriate.
	return nil
}

// startHealthCheck starts the health checking stream (RPC) to watch the health
// stats of this connection if health checking is requested and configured.
//
// LB channel health checking is enabled when all requirements below are met:
// 1. it is not disabled by the user with the WithDisableHealthCheck DialOption
// 2. internal.HealthCheckFunc is set by importing the grpc/health package
// 3. a service config with non-empty healthCheckConfig field is provided
// 4. the load balancer requests it
//
// It sets addrConn to READY if the health checking stream is not started.
//
// Caller must hold ac.mu.
func (ac *addrConn) startHealthCheck(ctx context.Context) {
	var healthcheckManagingState bool
	defer func() {
		if !healthcheckManagingState {
			ac.updateConnectivityState(connectivity.Ready, nil)
		}
	}()

	if ac.cc.dopts.disableHealthCheck {
		return
	}
	healthCheckConfig := ac.cc.healthCheckConfig()
	if healthCheckConfig == nil {
		return
	}
	if !ac.scopts.HealthCheckEnabled {
		return
	}
	healthCheckFunc := ac.cc.dopts.healthCheckFunc
	if healthCheckFunc == nil {
		// The health package is not imported to set health check function.
		//
		// TODO: add a link to the health check doc in the error message.
		channelz.Error(logger, ac.channelzID, "Health check is requested but health check function is not set.")
		return
	}

	healthcheckManagingState = true

	// Set up the health check helper functions.
	currentTr := ac.transport
	newStream := func(method string) (interface{}, error) {
		ac.mu.Lock()
		if ac.transport != currentTr {
			ac.mu.Unlock()
			return nil, status.Error(codes.Canceled, "the provided transport is no longer valid to use")
		}
		ac.mu.Unlock()
		return newNonRetryClientStream(ctx, &StreamDesc{ServerStreams: true}, method, currentTr, ac)
	}
	setConnectivityState := func(s connectivity.State, lastErr error) {
		ac.mu.Lock()
		defer ac.mu.Unlock()
		if ac.transport != currentTr {
			return
		}
		ac.updateConnectivityState(s, lastErr)
	}
	// Start the health checking stream.
	go func() {
		err := ac.cc.dopts.healthCheckFunc(ctx, newStream, setConnectivityState, healthCheckConfig.ServiceName)
		if err != nil {
			if status.Code(err) == codes.Unimplemented {
				channelz.Error(logger, ac.channelzID, "Subchannel health check is unimplemented at server side, thus health check is disabled")
			} else {
				channelz.Errorf(logger, ac.channelzID, "HealthCheckFunc exits with unexpected error %v", err)
			}
		}
	}()
}

func (ac *addrConn) resetConnectBackoff() {
	ac.mu.Lock()
	close(ac.resetBackoff)
	ac.backoffIdx = 0
	ac.resetBackoff = make(chan struct{})
	ac.mu.Unlock()
}

// getReadyTransport returns the transport if ac's state is READY or nil if not.
func (ac *addrConn) getReadyTransport() transport.ClientTransport {
	ac.mu.Lock()
	defer ac.mu.Unlock()
	if ac.state == connectivity.Ready {
		return ac.transport
	}
	return nil
}

// tearDown starts to tear down the addrConn.
//
// Note that tearDown doesn't remove ac from ac.cc.conns, so the addrConn struct
// will leak. In most cases, call cc.removeAddrConn() instead.
func (ac *addrConn) tearDown(err error) {
	ac.mu.Lock()
	if ac.state == connectivity.Shutdown {
		ac.mu.Unlock()
		return
	}
	curTr := ac.transport
	ac.transport = nil
	// We have to set the state to Shutdown before anything else to prevent races
	// between setting the state and logic that waits on context cancellation / etc.
	ac.updateConnectivityState(connectivity.Shutdown, nil)
	ac.cancel()
	ac.curAddr = resolver.Address{}
	if err == errConnDrain && curTr != nil {
		// GracefulClose(...) may be executed multiple times when
		// i) receiving multiple GoAway frames from the server; or
		// ii) there are concurrent name resolver/Balancer triggered
		// address removal and GoAway.
		// We have to unlock and re-lock here because GracefulClose => Close => onClose, which requires locking ac.mu.
		ac.mu.Unlock()
		curTr.GracefulClose()
		ac.mu.Lock()
	}
	channelz.AddTraceEvent(logger, ac.channelzID, 0, &channelz.TraceEventDesc{
		Desc:     "Subchannel deleted",
		Severity: channelz.CtInfo,
		Parent: &channelz.TraceEventDesc{
			Desc:     fmt.Sprintf("Subchannel(id:%d) deleted", ac.channelzID.Int()),
			Severity: channelz.CtInfo,
		},
	})
	// TraceEvent needs to be called before RemoveEntry, as TraceEvent may add
	// trace reference to the entity being deleted, and thus prevent it from
	// being deleted right away.
	channelz.RemoveEntry(ac.channelzID)
	ac.mu.Unlock()
}

func (ac *addrConn) getState() connectivity.State {
	ac.mu.Lock()
	defer ac.mu.Unlock()
	return ac.state
}

func (ac *addrConn) ChannelzMetric() *channelz.ChannelInternalMetric {
	ac.mu.Lock()
	addr := ac.curAddr.Addr
	ac.mu.Unlock()
	return &channelz.ChannelInternalMetric{
		State:                    ac.getState(),
		Target:                   addr,
		CallsStarted:             atomic.LoadInt64(&ac.czData.callsStarted),
		CallsSucceeded:           atomic.LoadInt64(&ac.czData.callsSucceeded),
		CallsFailed:              atomic.LoadInt64(&ac.czData.callsFailed),
		LastCallStartedTimestamp: time.Unix(0, atomic.LoadInt64(&ac.czData.lastCallStartedTime)),
	}
}

func (ac *addrConn) incrCallsStarted() {
	atomic.AddInt64(&ac.czData.callsStarted, 1)
	atomic.StoreInt64(&ac.czData.lastCallStartedTime, time.Now().UnixNano())
}

func (ac *addrConn) incrCallsSucceeded() {
	atomic.AddInt64(&ac.czData.callsSucceeded, 1)
}

func (ac *addrConn) incrCallsFailed() {
	atomic.AddInt64(&ac.czData.callsFailed, 1)
}

type retryThrottler struct {
	max    float64
	thresh float64
	ratio  float64

	mu     sync.Mutex
	tokens float64 // TODO(dfawley): replace with atomic and remove lock.
}

// throttle subtracts a retry token from the pool and returns whether a retry
// should be throttled (disallowed) based upon the retry throttling policy in
// the service config.
func (rt *retryThrottler) throttle() bool {
	if rt == nil {
		return false
	}
	rt.mu.Lock()
	defer rt.mu.Unlock()
	rt.tokens--
	if rt.tokens < 0 {
		rt.tokens = 0
	}
	return rt.tokens <= rt.thresh
}

func (rt *retryThrottler) successfulRPC() {
	if rt == nil {
		return
	}
	rt.mu.Lock()
	defer rt.mu.Unlock()
	rt.tokens += rt.ratio
	if rt.tokens > rt.max {
		rt.tokens = rt.max
	}
}

type channelzChannel struct {
	cc *ClientConn
}

func (c *channelzChannel) ChannelzMetric() *channelz.ChannelInternalMetric {
	return c.cc.channelzMetric()
}

// ErrClientConnTimeout indicates that the ClientConn cannot establish the
// underlying connections within the specified timeout.
//
// Deprecated: This error is never returned by grpc and should not be
// referenced by users.
var ErrClientConnTimeout = errors.New("grpc: timed out when dialing")

func (cc *ClientConn) getResolver(scheme string) resolver.Builder {
	for _, rb := range cc.dopts.resolvers {
		if scheme == rb.Scheme() {
			return rb
		}
	}
	return resolver.Get(scheme)
}

func (cc *ClientConn) updateConnectionError(err error) {
	cc.lceMu.Lock()
	cc.lastConnectionError = err
	cc.lceMu.Unlock()
}

func (cc *ClientConn) connectionError() error {
	cc.lceMu.Lock()
	defer cc.lceMu.Unlock()
	return cc.lastConnectionError
}

func (cc *ClientConn) parseTargetAndFindResolver() (resolver.Builder, error) {
	channelz.Infof(logger, cc.channelzID, "original dial target is: %q", cc.target)

	var rb resolver.Builder
	parsedTarget, err := parseTarget(cc.target)
	if err != nil {
		channelz.Infof(logger, cc.channelzID, "dial target %q parse failed: %v", cc.target, err)
	} else {
		channelz.Infof(logger, cc.channelzID, "parsed dial target is: %+v", parsedTarget)
		rb = cc.getResolver(parsedTarget.URL.Scheme)
		if rb != nil {
			cc.parsedTarget = parsedTarget
			return rb, nil
		}
	}

	// We are here because the user's dial target did not contain a scheme or
	// specified an unregistered scheme. We should fallback to the default
	// scheme, except when a custom dialer is specified in which case, we should
	// always use passthrough scheme.
	defScheme := resolver.GetDefaultScheme()
	channelz.Infof(logger, cc.channelzID, "fallback to scheme %q", defScheme)
	canonicalTarget := defScheme + ":///" + cc.target

	parsedTarget, err = parseTarget(canonicalTarget)
	if err != nil {
		channelz.Infof(logger, cc.channelzID, "dial target %q parse failed: %v", canonicalTarget, err)
		return nil, err
	}
	channelz.Infof(logger, cc.channelzID, "parsed dial target is: %+v", parsedTarget)
	rb = cc.getResolver(parsedTarget.URL.Scheme)
	if rb == nil {
		return nil, fmt.Errorf("could not get resolver for default scheme: %q", parsedTarget.URL.Scheme)
	}
	cc.parsedTarget = parsedTarget
	return rb, nil
}

// parseTarget uses RFC 3986 semantics to parse the given target into a
// resolver.Target struct containing scheme, authority and endpoint. Query
// params are stripped from the endpoint.
func parseTarget(target string) (resolver.Target, error) {
	u, err := url.Parse(target)
	if err != nil {
		return resolver.Target{}, err
	}
	// For targets of the form "[scheme]://[authority]/endpoint, the endpoint
	// value returned from url.Parse() contains a leading "/". Although this is
	// in accordance with RFC 3986, we do not want to break existing resolver
	// implementations which expect the endpoint without the leading "/". So, we
	// end up stripping the leading "/" here. But this will result in an
	// incorrect parsing for something like "unix:///path/to/socket". Since we
	// own the "unix" resolver, we can workaround in the unix resolver by using
	// the `URL` field instead of the `Endpoint` field.
	endpoint := u.Path
	if endpoint == "" {
		endpoint = u.Opaque
	}
	endpoint = strings.TrimPrefix(endpoint, "/")
	return resolver.Target{
		Scheme:    u.Scheme,
		Authority: u.Host,
		Endpoint:  endpoint,
		URL:       *u,
	}, nil
}

// Determine channel authority. The order of precedence is as follows:
// - user specified authority override using `WithAuthority` dial option
// - creds' notion of server name for the authentication handshake
// - endpoint from dial target of the form "scheme://[authority]/endpoint"
func determineAuthority(endpoint, target string, dopts dialOptions) (string, error) {
	// Historically, we had two options for users to specify the serverName or
	// authority for a channel. One was through the transport credentials
	// (either in its constructor, or through the OverrideServerName() method).
	// The other option (for cases where WithInsecure() dial option was used)
	// was to use the WithAuthority() dial option.
	//
	// A few things have changed since:
	// - `insecure` package with an implementation of the `TransportCredentials`
	//   interface for the insecure case
	// - WithAuthority() dial option support for secure credentials
	authorityFromCreds := ""
	if creds := dopts.copts.TransportCredentials; creds != nil && creds.Info().ServerName != "" {
		authorityFromCreds = creds.Info().ServerName
	}
	authorityFromDialOption := dopts.authority
	if (authorityFromCreds != "" && authorityFromDialOption != "") && authorityFromCreds != authorityFromDialOption {
		return "", fmt.Errorf("ClientConn's authority from transport creds %q and dial option %q don't match", authorityFromCreds, authorityFromDialOption)
	}

	switch {
	case authorityFromDialOption != "":
		return authorityFromDialOption, nil
	case authorityFromCreds != "":
		return authorityFromCreds, nil
	case strings.HasPrefix(target, "unix:") || strings.HasPrefix(target, "unix-abstract:"):
		// TODO: remove when the unix resolver implements optional interface to
		// return channel authority.
		return "localhost", nil
	case strings.HasPrefix(endpoint, ":"):
		return "localhost" + endpoint, nil
	default:
		// TODO: Define an optional interface on the resolver builder to return
		// the channel authority given the user's dial target. For resolvers
		// which don't implement this interface, we will use the endpoint from
		// "scheme://authority/endpoint" as the default authority.
		return endpoint, nil
	}
}<|MERGE_RESOLUTION|>--- conflicted
+++ resolved
@@ -145,10 +145,6 @@
 	cc.retryThrottler.Store((*retryThrottler)(nil))
 	cc.safeConfigSelector.UpdateConfigSelector(&defaultConfigSelector{nil})
 	cc.ctx, cc.cancel = context.WithCancel(context.Background())
-
-	for _, opt := range extraDialOptions {
-		opt.apply(&cc.dopts)
-	}
 
 	for _, opt := range opts {
 		opt.apply(&cc.dopts)
@@ -503,7 +499,7 @@
 // WaitForStateChange waits until the connectivity.State of ClientConn changes from sourceState or
 // ctx expires. A true value is returned in former case and false in latter.
 //
-// # Experimental
+// Experimental
 //
 // Notice: This API is EXPERIMENTAL and may be changed or removed in a
 // later release.
@@ -522,7 +518,7 @@
 
 // GetState returns the connectivity.State of ClientConn.
 //
-// # Experimental
+// Experimental
 //
 // Notice: This API is EXPERIMENTAL and may be changed or removed in a later
 // release.
@@ -534,7 +530,7 @@
 // the channel is idle.  Does not wait for the connection attempts to begin
 // before returning.
 //
-// # Experimental
+// Experimental
 //
 // Notice: This API is EXPERIMENTAL and may be changed or removed in a later
 // release.
@@ -712,8 +708,8 @@
 	ac.ctx, ac.cancel = context.WithCancel(cc.ctx)
 	// Track ac in cc. This needs to be done before any getTransport(...) is called.
 	cc.mu.Lock()
-	defer cc.mu.Unlock()
 	if cc.conns == nil {
+		cc.mu.Unlock()
 		return nil, ErrClientConnClosing
 	}
 
@@ -732,6 +728,7 @@
 	})
 
 	cc.conns[ac] = struct{}{}
+	cc.mu.Unlock()
 	return ac, nil
 }
 
@@ -761,7 +758,7 @@
 
 // Target returns the target string of the ClientConn.
 //
-// # Experimental
+// Experimental
 //
 // Notice: This API is EXPERIMENTAL and may be changed or removed in a
 // later release.
@@ -788,16 +785,10 @@
 func (ac *addrConn) connect() error {
 	ac.mu.Lock()
 	if ac.state == connectivity.Shutdown {
-		if logger.V(2) {
-			logger.Infof("connect called on shutdown addrConn; ignoring.")
-		}
 		ac.mu.Unlock()
 		return errConnClosing
 	}
 	if ac.state != connectivity.Idle {
-		if logger.V(2) {
-			logger.Infof("connect called on addrConn in non-idle state (%v); ignoring.", ac.state)
-		}
 		ac.mu.Unlock()
 		return nil
 	}
@@ -837,9 +828,9 @@
 //
 // If ac is Ready, it checks whether current connected address of ac is in the
 // new addrs list.
-//   - If true, it updates ac.addrs and returns true. The ac will keep using
-//     the existing connection.
-//   - If false, it does nothing and returns false.
+//  - If true, it updates ac.addrs and returns true. The ac will keep using
+//    the existing connection.
+//  - If false, it does nothing and returns false.
 func (ac *addrConn) tryUpdateAddrs(addrs []resolver.Address) bool {
 	ac.mu.Lock()
 	defer ac.mu.Unlock()
@@ -1004,7 +995,7 @@
 // However, if a previously unavailable network becomes available, this may be
 // used to trigger an immediate reconnect.
 //
-// # Experimental
+// Experimental
 //
 // Notice: This API is EXPERIMENTAL and may be changed or removed in a
 // later release.
@@ -1234,28 +1225,18 @@
 // address was not successfully connected, or updates ac appropriately with the
 // new transport.
 func (ac *addrConn) createTransport(addr resolver.Address, copts transport.ConnectOptions, connectDeadline time.Time) error {
+	// TODO: Delete prefaceReceived and move the logic to wait for it into the
+	// transport.
+	prefaceReceived := grpcsync.NewEvent()
+	connClosed := grpcsync.NewEvent()
+
 	addr.ServerName = ac.cc.getServerName(addr)
 	hctx, hcancel := context.WithCancel(ac.ctx)
-
-	onClose := grpcsync.OnceFunc(func() {
+	hcStarted := false // protected by ac.mu
+
+	onClose := func() {
 		ac.mu.Lock()
 		defer ac.mu.Unlock()
-<<<<<<< HEAD
-		if ac.state == connectivity.Shutdown {
-			// Already shut down.  tearDown() already cleared the transport and
-			// canceled hctx via ac.ctx, and we expected this connection to be
-			// closed, so do nothing here.
-			return
-		}
-		hcancel()
-		if ac.transport == nil {
-			// We're still connecting to this address, which could error.  Do
-			// not update the connectivity state or resolve; these will happen
-			// at the end of the tryAllAddrs connection loop in the event of an
-			// error.
-			return
-		}
-=======
 		defer connClosed.Fire()
 		defer hcancel()
 		if !hcStarted || hctx.Err() != nil {
@@ -1268,14 +1249,14 @@
 			// state, since there may be a new transport in this addrConn.
 			return
 		}
->>>>>>> 6a5e9ceb
 		ac.transport = nil
-		// Refresh the name resolver on any connection loss.
+		// Refresh the name resolver
 		ac.cc.resolveNow(resolver.ResolveNowOptions{})
-		// Always go idle and wait for the LB policy to initiate a new
-		// connection attempt.
-		ac.updateConnectivityState(connectivity.Idle, nil)
-	})
+		if ac.state != connectivity.Shutdown {
+			ac.updateConnectivityState(connectivity.Idle, nil)
+		}
+	}
+
 	onGoAway := func(r transport.GoAwayReason) {
 		ac.mu.Lock()
 		ac.adjustParams(r)
@@ -1287,54 +1268,68 @@
 	defer cancel()
 	copts.ChannelzParentID = ac.channelzID
 
-	newTr, err := transport.NewClientTransport(connectCtx, ac.cc.ctx, addr, copts, onGoAway, onClose)
+	newTr, err := transport.NewClientTransport(connectCtx, ac.cc.ctx, addr, copts, func() { prefaceReceived.Fire() }, onGoAway, onClose)
 	if err != nil {
-		if logger.V(2) {
-			logger.Infof("Creating new client transport to %q: %v", addr, err)
-		}
 		// newTr is either nil, or closed.
 		hcancel()
 		channelz.Warningf(logger, ac.channelzID, "grpc: addrConn.createTransport failed to connect to %s. Err: %v", addr, err)
 		return err
 	}
 
-	ac.mu.Lock()
-	defer ac.mu.Unlock()
-	if ac.state == connectivity.Shutdown {
-		// This can happen if the subConn was removed while in `Connecting`
-		// state. tearDown() would have set the state to `Shutdown`, but
-		// would not have closed the transport since ac.transport would not
-		// have been set at that point.
-		//
-		// We run this in a goroutine because newTr.Close() calls onClose()
-		// inline, which requires locking ac.mu.
-		//
+	select {
+	case <-connectCtx.Done():
+		// We didn't get the preface in time.
 		// The error we pass to Close() is immaterial since there are no open
 		// streams at this point, so no trailers with error details will be sent
 		// out. We just need to pass a non-nil error.
-<<<<<<< HEAD
-		go newTr.Close(transport.ErrConnClosing)
-=======
 		newTr.Close(transport.ErrConnClosing)
 		if connectCtx.Err() == context.DeadlineExceeded {
 			err := errors.New("failed to receive server preface within timeout")
 			channelz.Warningf(logger, ac.channelzID, "grpc: addrConn.createTransport failed to connect to %s: %v", addr, err)
 			return err
 		}
->>>>>>> 6a5e9ceb
 		return nil
-	}
-	if hctx.Err() != nil {
-		// onClose was already called for this connection, but the connection
-		// was successfully established first.  Consider it a success and set
-		// the new state to Idle.
-		ac.updateConnectivityState(connectivity.Idle, nil)
+	case <-prefaceReceived.Done():
+		// We got the preface - huzzah! things are good.
+		ac.mu.Lock()
+		defer ac.mu.Unlock()
+		if connClosed.HasFired() {
+			// onClose called first; go idle but do nothing else.
+			if ac.state != connectivity.Shutdown {
+				ac.updateConnectivityState(connectivity.Idle, nil)
+			}
+			return nil
+		}
+		if ac.state == connectivity.Shutdown {
+			// This can happen if the subConn was removed while in `Connecting`
+			// state. tearDown() would have set the state to `Shutdown`, but
+			// would not have closed the transport since ac.transport would not
+			// been set at that point.
+			//
+			// We run this in a goroutine because newTr.Close() calls onClose()
+			// inline, which requires locking ac.mu.
+			//
+			// The error we pass to Close() is immaterial since there are no open
+			// streams at this point, so no trailers with error details will be sent
+			// out. We just need to pass a non-nil error.
+			go newTr.Close(transport.ErrConnClosing)
+			return nil
+		}
+		ac.curAddr = addr
+		ac.transport = newTr
+		hcStarted = true
+		ac.startHealthCheck(hctx) // Will set state to READY if appropriate.
 		return nil
-	}
-	ac.curAddr = addr
-	ac.transport = newTr
-	ac.startHealthCheck(hctx) // Will set state to READY if appropriate.
-	return nil
+	case <-connClosed.Done():
+		// The transport has already closed.  If we received the preface, too,
+		// this is not an error.
+		select {
+		case <-prefaceReceived.Done():
+			return nil
+		default:
+			return errors.New("connection closed before server preface received")
+		}
+	}
 }
 
 // startHealthCheck starts the health checking stream (RPC) to watch the health
@@ -1585,7 +1580,7 @@
 		channelz.Infof(logger, cc.channelzID, "dial target %q parse failed: %v", cc.target, err)
 	} else {
 		channelz.Infof(logger, cc.channelzID, "parsed dial target is: %+v", parsedTarget)
-		rb = cc.getResolver(parsedTarget.URL.Scheme)
+		rb = cc.getResolver(parsedTarget.Scheme)
 		if rb != nil {
 			cc.parsedTarget = parsedTarget
 			return rb, nil
@@ -1606,9 +1601,9 @@
 		return nil, err
 	}
 	channelz.Infof(logger, cc.channelzID, "parsed dial target is: %+v", parsedTarget)
-	rb = cc.getResolver(parsedTarget.URL.Scheme)
+	rb = cc.getResolver(parsedTarget.Scheme)
 	if rb == nil {
-		return nil, fmt.Errorf("could not get resolver for default scheme: %q", parsedTarget.URL.Scheme)
+		return nil, fmt.Errorf("could not get resolver for default scheme: %q", parsedTarget.Scheme)
 	}
 	cc.parsedTarget = parsedTarget
 	return rb, nil
