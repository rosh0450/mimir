--- conflicted
+++ resolved
@@ -68,11 +68,7 @@
 	var problems []Problem
 
 	if l.r != nil {
-<<<<<<< HEAD
-		d := expfmt.NewDecoder(l.r, expfmt.FmtText_1_0_0)
-=======
 		d := expfmt.NewDecoder(l.r, expfmt.NewFormat(expfmt.TypeTextPlain))
->>>>>>> c02f761e
 
 		mf := &dto.MetricFamily{}
 		for {
