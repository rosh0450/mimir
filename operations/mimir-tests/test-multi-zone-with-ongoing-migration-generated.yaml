--- conflicted
+++ resolved
@@ -774,11 +774,7 @@
         env:
         - name: GOMAXPROCS
           value: "8"
-<<<<<<< HEAD
-        image: grafana/mimir:2.10.5
-=======
         image: grafana/mimir:2.11.0
->>>>>>> c8939ea5
         imagePullPolicy: IfNotPresent
         name: distributor
         ports:
@@ -874,13 +870,8 @@
         - name: GOMAXPROCS
           value: "5"
         - name: JAEGER_REPORTER_MAX_QUEUE_SIZE
-<<<<<<< HEAD
           value: "5000"
-        image: grafana/mimir:2.10.5
-=======
-          value: "1024"
         image: grafana/mimir:2.11.0
->>>>>>> c8939ea5
         imagePullPolicy: IfNotPresent
         name: querier
         ports:
@@ -955,11 +946,7 @@
         - -server.http-listen-port=8080
         - -target=query-frontend
         - -usage-stats.installation-mode=jsonnet
-<<<<<<< HEAD
-        image: grafana/mimir:2.10.5
-=======
         image: grafana/mimir:2.11.0
->>>>>>> c8939ea5
         imagePullPolicy: IfNotPresent
         name: query-frontend
         ports:
@@ -1030,11 +1017,7 @@
         - -server.http-listen-port=8080
         - -target=query-scheduler
         - -usage-stats.installation-mode=jsonnet
-<<<<<<< HEAD
-        image: grafana/mimir:2.10.5
-=======
         image: grafana/mimir:2.11.0
->>>>>>> c8939ea5
         imagePullPolicy: IfNotPresent
         name: query-scheduler
         ports:
@@ -1168,11 +1151,7 @@
         - -store-gateway.sharding-ring.zone-awareness-enabled=true
         - -target=ruler
         - -usage-stats.installation-mode=jsonnet
-<<<<<<< HEAD
-        image: grafana/mimir:2.10.5
-=======
         image: grafana/mimir:2.11.0
->>>>>>> c8939ea5
         imagePullPolicy: IfNotPresent
         name: ruler
         ports:
@@ -1249,11 +1228,7 @@
           valueFrom:
             fieldRef:
               fieldPath: status.podIP
-<<<<<<< HEAD
-        image: grafana/mimir:2.10.5
-=======
         image: grafana/mimir:2.11.0
->>>>>>> c8939ea5
         imagePullPolicy: IfNotPresent
         name: alertmanager
         ports:
@@ -1350,11 +1325,7 @@
         - -server.http-listen-port=8080
         - -target=compactor
         - -usage-stats.installation-mode=jsonnet
-<<<<<<< HEAD
-        image: grafana/mimir:2.10.5
-=======
         image: grafana/mimir:2.11.0
->>>>>>> c8939ea5
         imagePullPolicy: IfNotPresent
         name: compactor
         ports:
@@ -1459,11 +1430,7 @@
         - -server.http-listen-port=8080
         - -target=ingester
         - -usage-stats.installation-mode=jsonnet
-<<<<<<< HEAD
-        image: grafana/mimir:2.10.5
-=======
         image: grafana/mimir:2.11.0
->>>>>>> c8939ea5
         imagePullPolicy: IfNotPresent
         name: ingester
         ports:
@@ -1581,11 +1548,7 @@
         - -server.http-listen-port=8080
         - -target=ingester
         - -usage-stats.installation-mode=jsonnet
-<<<<<<< HEAD
-        image: grafana/mimir:2.10.5
-=======
         image: grafana/mimir:2.11.0
->>>>>>> c8939ea5
         imagePullPolicy: IfNotPresent
         name: ingester
         ports:
@@ -1703,11 +1666,7 @@
         - -server.http-listen-port=8080
         - -target=ingester
         - -usage-stats.installation-mode=jsonnet
-<<<<<<< HEAD
-        image: grafana/mimir:2.10.5
-=======
         image: grafana/mimir:2.11.0
->>>>>>> c8939ea5
         imagePullPolicy: IfNotPresent
         name: ingester
         ports:
@@ -1825,11 +1784,7 @@
         - -server.http-listen-port=8080
         - -target=ingester
         - -usage-stats.installation-mode=jsonnet
-<<<<<<< HEAD
-        image: grafana/mimir:2.10.5
-=======
         image: grafana/mimir:2.11.0
->>>>>>> c8939ea5
         imagePullPolicy: IfNotPresent
         name: ingester
         ports:
@@ -2168,11 +2123,7 @@
           value: "5"
         - name: GOMEMLIMIT
           value: "12884901888"
-<<<<<<< HEAD
-        image: grafana/mimir:2.10.5
-=======
         image: grafana/mimir:2.11.0
->>>>>>> c8939ea5
         imagePullPolicy: IfNotPresent
         name: store-gateway
         ports:
@@ -2308,11 +2259,7 @@
           value: "5"
         - name: GOMEMLIMIT
           value: "12884901888"
-<<<<<<< HEAD
-        image: grafana/mimir:2.10.5
-=======
         image: grafana/mimir:2.11.0
->>>>>>> c8939ea5
         imagePullPolicy: IfNotPresent
         name: store-gateway
         ports:
@@ -2448,11 +2395,7 @@
           value: "5"
         - name: GOMEMLIMIT
           value: "12884901888"
-<<<<<<< HEAD
-        image: grafana/mimir:2.10.5
-=======
         image: grafana/mimir:2.11.0
->>>>>>> c8939ea5
         imagePullPolicy: IfNotPresent
         name: store-gateway
         ports:
@@ -2588,11 +2531,7 @@
           value: "5"
         - name: GOMEMLIMIT
           value: "12884901888"
-<<<<<<< HEAD
-        image: grafana/mimir:2.10.5
-=======
         image: grafana/mimir:2.11.0
->>>>>>> c8939ea5
         imagePullPolicy: IfNotPresent
         name: store-gateway
         ports:
