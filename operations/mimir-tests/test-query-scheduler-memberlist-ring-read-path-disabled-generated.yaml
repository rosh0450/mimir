apiVersion: v1
kind: Namespace
metadata:
  name: default
---
apiVersion: policy/v1
kind: PodDisruptionBudget
metadata:
  labels:
    name: alertmanager-pdb
  name: alertmanager-pdb
  namespace: default
spec:
  maxUnavailable: 1
  selector:
    matchLabels:
      name: alertmanager
---
apiVersion: policy/v1
kind: PodDisruptionBudget
metadata:
  labels:
    name: ingester-pdb
  name: ingester-pdb
  namespace: default
spec:
  maxUnavailable: 1
  selector:
    matchLabels:
      name: ingester
---
apiVersion: policy/v1
kind: PodDisruptionBudget
metadata:
  labels:
    name: store-gateway-pdb
  name: store-gateway-pdb
  namespace: default
spec:
  maxUnavailable: 2
  selector:
    matchLabels:
      name: store-gateway
---
apiVersion: v1
data:
  overrides.yaml: |
    overrides: {}
kind: ConfigMap
metadata:
  name: overrides
  namespace: default
---
apiVersion: v1
kind: Service
metadata:
  labels:
    name: alertmanager
  name: alertmanager
  namespace: default
spec:
  clusterIP: None
  ports:
  - name: alertmanager-http-metrics
    port: 8080
    targetPort: 8080
  - name: alertmanager-grpc
    port: 9095
    targetPort: 9095
  - name: alertmanager-gossip-ring
    port: 7946
    targetPort: 7946
  selector:
    name: alertmanager
---
apiVersion: v1
kind: Service
metadata:
  labels:
    name: compactor
  name: compactor
  namespace: default
spec:
  clusterIP: None
  ports:
  - name: compactor-http-metrics
    port: 8080
    targetPort: 8080
  - name: compactor-grpc
    port: 9095
    targetPort: 9095
  - name: compactor-gossip-ring
    port: 7946
    targetPort: 7946
  selector:
    name: compactor
---
apiVersion: v1
kind: Service
metadata:
  labels:
    name: distributor
  name: distributor
  namespace: default
spec:
  clusterIP: None
  ports:
  - name: distributor-http-metrics
    port: 8080
    targetPort: 8080
  - name: distributor-grpc
    port: 9095
    targetPort: 9095
  - name: distributor-gossip-ring
    port: 7946
    targetPort: 7946
  selector:
    name: distributor
---
apiVersion: v1
kind: Service
metadata:
  name: gossip-ring
  namespace: default
spec:
  clusterIP: None
  ports:
  - name: gossip-ring
    port: 7946
    protocol: TCP
    targetPort: 7946
  selector:
    gossip_ring_member: "true"
---
apiVersion: v1
kind: Service
metadata:
  labels:
    name: ingester
  name: ingester
  namespace: default
spec:
  ports:
  - name: ingester-http-metrics
    port: 8080
    targetPort: 8080
  - name: ingester-grpc
    port: 9095
    targetPort: 9095
  - name: ingester-gossip-ring
    port: 7946
    targetPort: 7946
  selector:
    name: ingester
---
apiVersion: v1
kind: Service
metadata:
  labels:
    name: memcached
  name: memcached
  namespace: default
spec:
  clusterIP: None
  ports:
  - name: memcached-client
    port: 11211
    targetPort: 11211
  - name: exporter-http-metrics
    port: 9150
    targetPort: 9150
  selector:
    name: memcached
---
apiVersion: v1
kind: Service
metadata:
  labels:
    name: memcached-frontend
  name: memcached-frontend
  namespace: default
spec:
  clusterIP: None
  ports:
  - name: memcached-client
    port: 11211
    targetPort: 11211
  - name: exporter-http-metrics
    port: 9150
    targetPort: 9150
  selector:
    name: memcached-frontend
---
apiVersion: v1
kind: Service
metadata:
  labels:
    name: memcached-index-queries
  name: memcached-index-queries
  namespace: default
spec:
  clusterIP: None
  ports:
  - name: memcached-client
    port: 11211
    targetPort: 11211
  - name: exporter-http-metrics
    port: 9150
    targetPort: 9150
  selector:
    name: memcached-index-queries
---
apiVersion: v1
kind: Service
metadata:
  labels:
    name: memcached-metadata
  name: memcached-metadata
  namespace: default
spec:
  clusterIP: None
  ports:
  - name: memcached-client
    port: 11211
    targetPort: 11211
  - name: exporter-http-metrics
    port: 9150
    targetPort: 9150
  selector:
    name: memcached-metadata
---
apiVersion: v1
kind: Service
metadata:
  labels:
    name: querier
  name: querier
  namespace: default
spec:
  ports:
  - name: querier-http-metrics
    port: 8080
    targetPort: 8080
  - name: querier-grpc
    port: 9095
    targetPort: 9095
  - name: querier-gossip-ring
    port: 7946
    targetPort: 7946
  selector:
    name: querier
---
apiVersion: v1
kind: Service
metadata:
  labels:
    name: query-frontend
  name: query-frontend
  namespace: default
spec:
  ports:
  - name: query-frontend-http-metrics
    port: 8080
    targetPort: 8080
  - name: query-frontend-grpc
    port: 9095
    targetPort: 9095
  selector:
    name: query-frontend
---
apiVersion: v1
kind: Service
metadata:
  labels:
    name: query-scheduler
  name: query-scheduler
  namespace: default
spec:
  ports:
  - name: query-scheduler-http-metrics
    port: 8080
    targetPort: 8080
  - name: query-scheduler-grpc
    port: 9095
    targetPort: 9095
  - name: query-scheduler-gossip-ring
    port: 7946
    targetPort: 7946
  selector:
    name: query-scheduler
---
apiVersion: v1
kind: Service
metadata:
  labels:
    name: query-scheduler
  name: query-scheduler-discovery
  namespace: default
spec:
  clusterIP: None
  ports:
  - name: query-scheduler-http-metrics
    port: 8080
    targetPort: 8080
  - name: query-scheduler-grpc
    port: 9095
    targetPort: 9095
  - name: query-scheduler-gossip-ring
    port: 7946
    targetPort: 7946
  publishNotReadyAddresses: true
  selector:
    name: query-scheduler
---
apiVersion: v1
kind: Service
metadata:
  labels:
    name: ruler
  name: ruler
  namespace: default
spec:
  ports:
  - name: ruler-http-metrics
    port: 8080
    targetPort: 8080
  - name: ruler-grpc
    port: 9095
    targetPort: 9095
  selector:
    name: ruler
---
apiVersion: v1
kind: Service
metadata:
  labels:
    name: store-gateway
  name: store-gateway
  namespace: default
spec:
  ports:
  - name: store-gateway-http-metrics
    port: 8080
    targetPort: 8080
  - name: store-gateway-grpc
    port: 9095
    targetPort: 9095
  - name: store-gateway-gossip-ring
    port: 7946
    targetPort: 7946
  selector:
    name: store-gateway
---
apiVersion: apps/v1
kind: Deployment
metadata:
  name: distributor
  namespace: default
spec:
  minReadySeconds: 10
  replicas: 3
  revisionHistoryLimit: 10
  selector:
    matchLabels:
      name: distributor
  strategy:
    rollingUpdate:
      maxSurge: 5
      maxUnavailable: 1
  template:
    metadata:
      labels:
        gossip_ring_member: "true"
        name: distributor
    spec:
      containers:
      - args:
        - -distributor.ha-tracker.enable=true
        - -distributor.ha-tracker.enable-for-all-users=true
        - -distributor.ha-tracker.etcd.endpoints=etcd-client.default.svc.cluster.local.:2379
        - -distributor.ha-tracker.prefix=prom_ha/
        - -distributor.ha-tracker.store=etcd
        - -distributor.health-check-ingesters=true
        - -distributor.ingestion-burst-size=200000
        - -distributor.ingestion-rate-limit=10000
        - -distributor.ring.prefix=
        - -distributor.ring.store=memberlist
        - -ingester.ring.heartbeat-timeout=10m
        - -ingester.ring.prefix=
        - -ingester.ring.replication-factor=3
        - -ingester.ring.store=memberlist
        - -mem-ballast-size-bytes=1073741824
        - -memberlist.bind-port=7946
        - -memberlist.join=dns+gossip-ring.default.svc.cluster.local:7946
        - -runtime-config.file=/etc/mimir/overrides.yaml
        - -server.grpc.keepalive.max-connection-age=2m
        - -server.grpc.keepalive.max-connection-age-grace=5m
        - -server.grpc.keepalive.max-connection-idle=1m
        - -server.grpc.keepalive.min-time-between-pings=10s
        - -server.grpc.keepalive.ping-without-stream-allowed=true
        - -server.http-listen-port=8080
        - -target=distributor
        - -usage-stats.installation-mode=jsonnet
<<<<<<< HEAD
        image: grafana/mimir:2.7.2
=======
        image: grafana/mimir:2.8.0
>>>>>>> 087c45a0
        imagePullPolicy: IfNotPresent
        name: distributor
        ports:
        - containerPort: 8080
          name: http-metrics
        - containerPort: 9095
          name: grpc
        - containerPort: 7946
          name: gossip-ring
        readinessProbe:
          httpGet:
            path: /ready
            port: 8080
          initialDelaySeconds: 15
          timeoutSeconds: 1
        resources:
          limits:
            memory: 4Gi
          requests:
            cpu: "2"
            memory: 2Gi
        volumeMounts:
        - mountPath: /etc/mimir
          name: overrides
      topologySpreadConstraints:
      - labelSelector:
          matchLabels:
            name: distributor
        maxSkew: 1
        topologyKey: kubernetes.io/hostname
        whenUnsatisfiable: ScheduleAnyway
      volumes:
      - configMap:
          name: overrides
        name: overrides
---
apiVersion: apps/v1
kind: Deployment
metadata:
  name: querier
  namespace: default
spec:
  minReadySeconds: 10
  replicas: 6
  revisionHistoryLimit: 10
  selector:
    matchLabels:
      name: querier
  strategy:
    rollingUpdate:
      maxSurge: 5
      maxUnavailable: 1
  template:
    metadata:
      labels:
        gossip_ring_member: "true"
        name: querier
    spec:
      containers:
      - args:
        - -blocks-storage.bucket-store.metadata-cache.backend=memcached
        - -blocks-storage.bucket-store.metadata-cache.memcached.addresses=dnssrvnoa+memcached-metadata.default.svc.cluster.local:11211
        - -blocks-storage.bucket-store.metadata-cache.memcached.max-async-concurrency=50
        - -blocks-storage.bucket-store.metadata-cache.memcached.max-item-size=1048576
        - -blocks-storage.bucket-store.sync-dir=/data/tsdb
        - -blocks-storage.bucket-store.sync-interval=15m
        - -blocks-storage.s3.bucket-name=blocks-bucket
        - -common.storage.backend=s3
        - -common.storage.s3.endpoint=s3.dualstack.eu-west-1.amazonaws.com
        - -distributor.health-check-ingesters=true
        - -ingester.ring.heartbeat-timeout=10m
        - -ingester.ring.prefix=
        - -ingester.ring.replication-factor=3
        - -ingester.ring.store=memberlist
        - -mem-ballast-size-bytes=268435456
        - -memberlist.bind-port=7946
        - -memberlist.join=dns+gossip-ring.default.svc.cluster.local:7946
        - -querier.frontend-client.grpc-max-send-msg-size=104857600
        - -querier.max-concurrent=8
        - -querier.max-partial-query-length=768h
        - -querier.scheduler-address=query-scheduler-discovery.default.svc.cluster.local:9095
        - -runtime-config.file=/etc/mimir/overrides.yaml
        - -server.grpc.keepalive.min-time-between-pings=10s
        - -server.grpc.keepalive.ping-without-stream-allowed=true
        - -server.http-listen-port=8080
        - -store-gateway.sharding-ring.prefix=
        - -store-gateway.sharding-ring.replication-factor=3
        - -store-gateway.sharding-ring.store=memberlist
        - -target=querier
        - -usage-stats.installation-mode=jsonnet
        env:
        - name: JAEGER_REPORTER_MAX_QUEUE_SIZE
          value: "1024"
<<<<<<< HEAD
        image: grafana/mimir:2.7.2
=======
        image: grafana/mimir:2.8.0
>>>>>>> 087c45a0
        imagePullPolicy: IfNotPresent
        name: querier
        ports:
        - containerPort: 8080
          name: http-metrics
        - containerPort: 9095
          name: grpc
        - containerPort: 7946
          name: gossip-ring
        readinessProbe:
          httpGet:
            path: /ready
            port: 8080
          initialDelaySeconds: 15
          timeoutSeconds: 1
        resources:
          limits:
            memory: 24Gi
          requests:
            cpu: "1"
            memory: 12Gi
        volumeMounts:
        - mountPath: /etc/mimir
          name: overrides
      topologySpreadConstraints:
      - labelSelector:
          matchLabels:
            name: querier
        maxSkew: 1
        topologyKey: kubernetes.io/hostname
        whenUnsatisfiable: ScheduleAnyway
      volumes:
      - configMap:
          name: overrides
        name: overrides
---
apiVersion: apps/v1
kind: Deployment
metadata:
  name: query-frontend
  namespace: default
spec:
  minReadySeconds: 10
  replicas: 2
  revisionHistoryLimit: 10
  selector:
    matchLabels:
      name: query-frontend
  strategy:
    rollingUpdate:
      maxSurge: 1
      maxUnavailable: 1
  template:
    metadata:
      labels:
        name: query-frontend
    spec:
      containers:
      - args:
        - -query-frontend.align-queries-with-step=false
        - -query-frontend.cache-results=true
        - -query-frontend.max-cache-freshness=10m
        - -query-frontend.max-total-query-length=12000h
        - -query-frontend.results-cache.backend=memcached
        - -query-frontend.results-cache.memcached.addresses=dnssrvnoa+memcached-frontend.default.svc.cluster.local:11211
        - -query-frontend.results-cache.memcached.max-item-size=5242880
        - -query-frontend.results-cache.memcached.timeout=500ms
        - -query-frontend.scheduler-address=query-scheduler-discovery.default.svc.cluster.local:9095
        - -runtime-config.file=/etc/mimir/overrides.yaml
        - -server.grpc.keepalive.min-time-between-pings=10s
        - -server.grpc.keepalive.ping-without-stream-allowed=true
        - -server.http-listen-port=8080
        - -target=query-frontend
        - -usage-stats.installation-mode=jsonnet
<<<<<<< HEAD
        image: grafana/mimir:2.7.2
=======
        image: grafana/mimir:2.8.0
>>>>>>> 087c45a0
        imagePullPolicy: IfNotPresent
        name: query-frontend
        ports:
        - containerPort: 8080
          name: http-metrics
        - containerPort: 9095
          name: grpc
        readinessProbe:
          httpGet:
            path: /ready
            port: 8080
          initialDelaySeconds: 15
          timeoutSeconds: 1
        resources:
          limits:
            memory: 1200Mi
          requests:
            cpu: "2"
            memory: 600Mi
        volumeMounts:
        - mountPath: /etc/mimir
          name: overrides
      topologySpreadConstraints:
      - labelSelector:
          matchLabels:
            name: query-frontend
        maxSkew: 1
        topologyKey: kubernetes.io/hostname
        whenUnsatisfiable: ScheduleAnyway
      volumes:
      - configMap:
          name: overrides
        name: overrides
---
apiVersion: apps/v1
kind: Deployment
metadata:
  name: query-scheduler
  namespace: default
spec:
  minReadySeconds: 10
  replicas: 2
  revisionHistoryLimit: 10
  selector:
    matchLabels:
      name: query-scheduler
  strategy:
    rollingUpdate:
      maxSurge: 0
      maxUnavailable: 1
  template:
    metadata:
      labels:
        gossip_ring_member: "true"
        name: query-scheduler
    spec:
      affinity:
        podAntiAffinity:
          requiredDuringSchedulingIgnoredDuringExecution:
          - labelSelector:
              matchLabels:
                name: query-scheduler
            topologyKey: kubernetes.io/hostname
      containers:
      - args:
        - -memberlist.bind-port=7946
        - -memberlist.join=dns+gossip-ring.default.svc.cluster.local:7946
        - -query-scheduler.max-outstanding-requests-per-tenant=100
        - -query-scheduler.ring.prefix=
        - -query-scheduler.ring.store=memberlist
        - -query-scheduler.service-discovery-mode=ring
        - -server.grpc.keepalive.min-time-between-pings=10s
        - -server.grpc.keepalive.ping-without-stream-allowed=true
        - -server.http-listen-port=8080
        - -target=query-scheduler
        - -usage-stats.installation-mode=jsonnet
<<<<<<< HEAD
        image: grafana/mimir:2.7.2
=======
        image: grafana/mimir:2.8.0
>>>>>>> 087c45a0
        imagePullPolicy: IfNotPresent
        name: query-scheduler
        ports:
        - containerPort: 8080
          name: http-metrics
        - containerPort: 9095
          name: grpc
        - containerPort: 7946
          name: gossip-ring
        readinessProbe:
          httpGet:
            path: /ready
            port: 8080
          initialDelaySeconds: 15
          timeoutSeconds: 1
        resources:
          limits:
            memory: 2Gi
          requests:
            cpu: "2"
            memory: 1Gi
        volumeMounts:
        - mountPath: /etc/mimir
          name: overrides
      volumes:
      - configMap:
          name: overrides
        name: overrides
---
apiVersion: apps/v1
kind: Deployment
metadata:
  name: ruler
  namespace: default
spec:
  minReadySeconds: 10
  replicas: 2
  revisionHistoryLimit: 10
  selector:
    matchLabels:
      name: ruler
  strategy:
    rollingUpdate:
      maxSurge: 50%
      maxUnavailable: 0
  template:
    metadata:
      labels:
        gossip_ring_member: "true"
        name: ruler
    spec:
      containers:
      - args:
        - -blocks-storage.bucket-store.metadata-cache.backend=memcached
        - -blocks-storage.bucket-store.metadata-cache.memcached.addresses=dnssrvnoa+memcached-metadata.default.svc.cluster.local:11211
        - -blocks-storage.bucket-store.metadata-cache.memcached.max-async-concurrency=50
        - -blocks-storage.bucket-store.metadata-cache.memcached.max-item-size=1048576
        - -blocks-storage.bucket-store.sync-dir=/data/tsdb
        - -blocks-storage.bucket-store.sync-interval=15m
        - -blocks-storage.s3.bucket-name=blocks-bucket
        - -common.storage.backend=s3
        - -common.storage.s3.endpoint=s3.dualstack.eu-west-1.amazonaws.com
        - -distributor.health-check-ingesters=true
        - -ingester.ring.heartbeat-timeout=10m
        - -ingester.ring.prefix=
        - -ingester.ring.replication-factor=3
        - -ingester.ring.store=memberlist
        - -memberlist.bind-port=7946
        - -memberlist.join=dns+gossip-ring.default.svc.cluster.local:7946
        - -querier.max-partial-query-length=768h
        - -ruler-storage.s3.bucket-name=rules-bucket
        - -ruler.alertmanager-url=http://alertmanager.default.svc.cluster.local/alertmanager
        - -ruler.max-rule-groups-per-tenant=35
        - -ruler.max-rules-per-rule-group=20
        - -ruler.ring.store=memberlist
        - -ruler.rule-path=/rules
        - -runtime-config.file=/etc/mimir/overrides.yaml
        - -server.grpc.keepalive.min-time-between-pings=10s
        - -server.grpc.keepalive.ping-without-stream-allowed=true
        - -server.http-listen-port=8080
        - -store-gateway.sharding-ring.prefix=
        - -store-gateway.sharding-ring.replication-factor=3
        - -store-gateway.sharding-ring.store=memberlist
        - -target=ruler
        - -usage-stats.installation-mode=jsonnet
<<<<<<< HEAD
        image: grafana/mimir:2.7.2
=======
        image: grafana/mimir:2.8.0
>>>>>>> 087c45a0
        imagePullPolicy: IfNotPresent
        name: ruler
        ports:
        - containerPort: 8080
          name: http-metrics
        - containerPort: 9095
          name: grpc
        readinessProbe:
          httpGet:
            path: /ready
            port: 8080
          initialDelaySeconds: 15
          timeoutSeconds: 1
        resources:
          limits:
            cpu: "16"
            memory: 16Gi
          requests:
            cpu: "1"
            memory: 6Gi
        volumeMounts:
        - mountPath: /etc/mimir
          name: overrides
      terminationGracePeriodSeconds: 600
      topologySpreadConstraints:
      - labelSelector:
          matchLabels:
            name: ruler
        maxSkew: 1
        topologyKey: kubernetes.io/hostname
        whenUnsatisfiable: ScheduleAnyway
      volumes:
      - configMap:
          name: overrides
        name: overrides
---
apiVersion: apps/v1
kind: StatefulSet
metadata:
  labels:
    name: alertmanager
  name: alertmanager
  namespace: default
spec:
  replicas: 3
  selector:
    matchLabels:
      name: alertmanager
  serviceName: alertmanager
  template:
    metadata:
      labels:
        gossip_ring_member: "true"
        name: alertmanager
    spec:
      containers:
      - args:
        - -alertmanager-storage.s3.bucket-name=alerts-bucket
        - -alertmanager.sharding-ring.replication-factor=3
        - -alertmanager.sharding-ring.store=memberlist
        - -alertmanager.storage.path=/data
        - -alertmanager.web.external-url=http://test/alertmanager
        - -common.storage.backend=s3
        - -common.storage.s3.endpoint=s3.dualstack.eu-west-1.amazonaws.com
        - -memberlist.bind-port=7946
        - -memberlist.join=dns+gossip-ring.default.svc.cluster.local:7946
        - -runtime-config.file=/etc/mimir/overrides.yaml
        - -server.grpc.keepalive.min-time-between-pings=10s
        - -server.grpc.keepalive.ping-without-stream-allowed=true
        - -server.http-listen-port=8080
        - -target=alertmanager
        - -usage-stats.installation-mode=jsonnet
        env:
        - name: POD_IP
          valueFrom:
            fieldRef:
              fieldPath: status.podIP
<<<<<<< HEAD
        image: grafana/mimir:2.7.2
=======
        image: grafana/mimir:2.8.0
>>>>>>> 087c45a0
        imagePullPolicy: IfNotPresent
        name: alertmanager
        ports:
        - containerPort: 8080
          name: http-metrics
        - containerPort: 9095
          name: grpc
        - containerPort: 7946
          name: gossip-ring
        readinessProbe:
          httpGet:
            path: /ready
            port: 8080
          initialDelaySeconds: 15
          timeoutSeconds: 1
        resources:
          limits:
            memory: 15Gi
          requests:
            cpu: "2"
            memory: 10Gi
        volumeMounts:
        - mountPath: /data
          name: alertmanager-data
        - mountPath: /etc/mimir
          name: overrides
      securityContext:
        runAsUser: 0
      terminationGracePeriodSeconds: 900
      volumes:
      - configMap:
          name: overrides
        name: overrides
  updateStrategy:
    type: RollingUpdate
  volumeClaimTemplates:
  - apiVersion: v1
    kind: PersistentVolumeClaim
    metadata:
      name: alertmanager-data
    spec:
      accessModes:
      - ReadWriteOnce
      resources:
        requests:
          storage: 100Gi
---
apiVersion: apps/v1
kind: StatefulSet
metadata:
  labels:
    name: compactor
  name: compactor
  namespace: default
spec:
  podManagementPolicy: Parallel
  replicas: 1
  selector:
    matchLabels:
      name: compactor
  serviceName: compactor
  template:
    metadata:
      labels:
        gossip_ring_member: "true"
        name: compactor
    spec:
      containers:
      - args:
        - -blocks-storage.s3.bucket-name=blocks-bucket
        - -common.storage.backend=s3
        - -common.storage.s3.endpoint=s3.dualstack.eu-west-1.amazonaws.com
        - -compactor.block-ranges=2h,12h,24h
        - -compactor.blocks-retention-period=0
        - -compactor.cleanup-interval=15m
        - -compactor.compaction-concurrency=1
        - -compactor.compaction-interval=30m
        - -compactor.compactor-tenant-shard-size=1
        - -compactor.data-dir=/data
        - -compactor.deletion-delay=2h
        - -compactor.first-level-compaction-wait-period=25m
        - -compactor.max-closing-blocks-concurrency=2
        - -compactor.max-opening-blocks-concurrency=4
        - -compactor.ring.prefix=
        - -compactor.ring.store=memberlist
        - -compactor.ring.wait-stability-min-duration=1m
        - -compactor.split-and-merge-shards=0
        - -compactor.split-groups=1
        - -compactor.symbols-flushers-concurrency=4
        - -memberlist.bind-port=7946
        - -memberlist.join=dns+gossip-ring.default.svc.cluster.local:7946
        - -runtime-config.file=/etc/mimir/overrides.yaml
        - -server.grpc.keepalive.min-time-between-pings=10s
        - -server.grpc.keepalive.ping-without-stream-allowed=true
        - -server.http-listen-port=8080
        - -target=compactor
        - -usage-stats.installation-mode=jsonnet
<<<<<<< HEAD
        image: grafana/mimir:2.7.2
=======
        image: grafana/mimir:2.8.0
>>>>>>> 087c45a0
        imagePullPolicy: IfNotPresent
        name: compactor
        ports:
        - containerPort: 8080
          name: http-metrics
        - containerPort: 9095
          name: grpc
        - containerPort: 7946
          name: gossip-ring
        readinessProbe:
          httpGet:
            path: /ready
            port: 8080
          initialDelaySeconds: 15
          timeoutSeconds: 1
        resources:
          limits:
            memory: 6Gi
          requests:
            cpu: 1
            memory: 6Gi
        volumeMounts:
        - mountPath: /data
          name: compactor-data
        - mountPath: /etc/mimir
          name: overrides
      securityContext:
        runAsUser: 0
      terminationGracePeriodSeconds: 900
      volumes:
      - configMap:
          name: overrides
        name: overrides
  updateStrategy:
    type: RollingUpdate
  volumeClaimTemplates:
  - apiVersion: v1
    kind: PersistentVolumeClaim
    metadata:
      name: compactor-data
    spec:
      accessModes:
      - ReadWriteOnce
      resources:
        requests:
          storage: 250Gi
      storageClassName: standard
---
apiVersion: apps/v1
kind: StatefulSet
metadata:
  labels:
    name: ingester
  name: ingester
  namespace: default
spec:
  podManagementPolicy: Parallel
  replicas: 3
  selector:
    matchLabels:
      name: ingester
  serviceName: ingester
  template:
    metadata:
      labels:
        gossip_ring_member: "true"
        name: ingester
    spec:
      affinity:
        podAntiAffinity:
          requiredDuringSchedulingIgnoredDuringExecution:
          - labelSelector:
              matchLabels:
                name: ingester
            topologyKey: kubernetes.io/hostname
      containers:
      - args:
        - -blocks-storage.s3.bucket-name=blocks-bucket
        - -blocks-storage.tsdb.block-ranges-period=2h
        - -blocks-storage.tsdb.dir=/data/tsdb
        - -blocks-storage.tsdb.head-compaction-interval=15m
        - -blocks-storage.tsdb.ship-interval=1m
        - -blocks-storage.tsdb.wal-replay-concurrency=3
        - -common.storage.backend=s3
        - -common.storage.s3.endpoint=s3.dualstack.eu-west-1.amazonaws.com
        - -distributor.health-check-ingesters=true
        - -ingester.max-global-metadata-per-metric=10
        - -ingester.max-global-metadata-per-user=30000
        - -ingester.max-global-series-per-user=150000
        - -ingester.ring.heartbeat-timeout=10m
        - -ingester.ring.num-tokens=512
        - -ingester.ring.prefix=
        - -ingester.ring.replication-factor=3
        - -ingester.ring.store=memberlist
        - -ingester.ring.tokens-file-path=/data/tokens
        - -ingester.ring.unregister-on-shutdown=true
        - -memberlist.bind-port=7946
        - -memberlist.join=dns+gossip-ring.default.svc.cluster.local:7946
        - -runtime-config.file=/etc/mimir/overrides.yaml
        - -server.grpc-max-concurrent-streams=10000
        - -server.grpc.keepalive.min-time-between-pings=10s
        - -server.grpc.keepalive.ping-without-stream-allowed=true
        - -server.http-listen-port=8080
        - -target=ingester
        - -usage-stats.installation-mode=jsonnet
<<<<<<< HEAD
        image: grafana/mimir:2.7.2
=======
        image: grafana/mimir:2.8.0
>>>>>>> 087c45a0
        imagePullPolicy: IfNotPresent
        name: ingester
        ports:
        - containerPort: 8080
          name: http-metrics
        - containerPort: 9095
          name: grpc
        - containerPort: 7946
          name: gossip-ring
        readinessProbe:
          httpGet:
            path: /ready
            port: 8080
          initialDelaySeconds: 15
          timeoutSeconds: 1
        resources:
          limits:
            memory: 25Gi
          requests:
            cpu: "4"
            memory: 15Gi
        volumeMounts:
        - mountPath: /data
          name: ingester-data
        - mountPath: /etc/mimir
          name: overrides
      securityContext:
        runAsUser: 0
      terminationGracePeriodSeconds: 1200
      volumes:
      - configMap:
          name: overrides
        name: overrides
  updateStrategy:
    type: RollingUpdate
  volumeClaimTemplates:
  - apiVersion: v1
    kind: PersistentVolumeClaim
    metadata:
      name: ingester-data
    spec:
      accessModes:
      - ReadWriteOnce
      resources:
        requests:
          storage: 100Gi
      storageClassName: fast
---
apiVersion: apps/v1
kind: StatefulSet
metadata:
  name: memcached
  namespace: default
spec:
  replicas: 3
  selector:
    matchLabels:
      name: memcached
  serviceName: memcached
  template:
    metadata:
      labels:
        name: memcached
    spec:
      affinity:
        podAntiAffinity:
          requiredDuringSchedulingIgnoredDuringExecution:
          - labelSelector:
              matchLabels:
                name: memcached
            topologyKey: kubernetes.io/hostname
      containers:
      - args:
        - -m 6144
        - -I 1m
        - -c 16384
        - -v
        image: memcached:1.6.19-alpine
        imagePullPolicy: IfNotPresent
        name: memcached
        ports:
        - containerPort: 11211
          name: client
        resources:
          limits:
            memory: 9Gi
          requests:
            cpu: 500m
            memory: 6552Mi
      - args:
        - --memcached.address=localhost:11211
        - --web.listen-address=0.0.0.0:9150
        image: prom/memcached-exporter:v0.11.2
        imagePullPolicy: IfNotPresent
        name: exporter
        ports:
        - containerPort: 9150
          name: http-metrics
  updateStrategy:
    type: RollingUpdate
---
apiVersion: apps/v1
kind: StatefulSet
metadata:
  name: memcached-frontend
  namespace: default
spec:
  replicas: 3
  selector:
    matchLabels:
      name: memcached-frontend
  serviceName: memcached-frontend
  template:
    metadata:
      labels:
        name: memcached-frontend
    spec:
      affinity:
        podAntiAffinity:
          requiredDuringSchedulingIgnoredDuringExecution:
          - labelSelector:
              matchLabels:
                name: memcached-frontend
            topologyKey: kubernetes.io/hostname
      containers:
      - args:
        - -m 1024
        - -I 5m
        - -c 16384
        - -v
        image: memcached:1.6.19-alpine
        imagePullPolicy: IfNotPresent
        name: memcached
        ports:
        - containerPort: 11211
          name: client
        resources:
          limits:
            memory: 1536Mi
          requests:
            cpu: 500m
            memory: 1329Mi
      - args:
        - --memcached.address=localhost:11211
        - --web.listen-address=0.0.0.0:9150
        image: prom/memcached-exporter:v0.11.2
        imagePullPolicy: IfNotPresent
        name: exporter
        ports:
        - containerPort: 9150
          name: http-metrics
  updateStrategy:
    type: RollingUpdate
---
apiVersion: apps/v1
kind: StatefulSet
metadata:
  name: memcached-index-queries
  namespace: default
spec:
  replicas: 3
  selector:
    matchLabels:
      name: memcached-index-queries
  serviceName: memcached-index-queries
  template:
    metadata:
      labels:
        name: memcached-index-queries
    spec:
      affinity:
        podAntiAffinity:
          requiredDuringSchedulingIgnoredDuringExecution:
          - labelSelector:
              matchLabels:
                name: memcached-index-queries
            topologyKey: kubernetes.io/hostname
      containers:
      - args:
        - -m 1024
        - -I 5m
        - -c 16384
        - -v
        image: memcached:1.6.19-alpine
        imagePullPolicy: IfNotPresent
        name: memcached
        ports:
        - containerPort: 11211
          name: client
        resources:
          limits:
            memory: 1536Mi
          requests:
            cpu: 500m
            memory: 1329Mi
      - args:
        - --memcached.address=localhost:11211
        - --web.listen-address=0.0.0.0:9150
        image: prom/memcached-exporter:v0.11.2
        imagePullPolicy: IfNotPresent
        name: exporter
        ports:
        - containerPort: 9150
          name: http-metrics
  updateStrategy:
    type: RollingUpdate
---
apiVersion: apps/v1
kind: StatefulSet
metadata:
  name: memcached-metadata
  namespace: default
spec:
  replicas: 1
  selector:
    matchLabels:
      name: memcached-metadata
  serviceName: memcached-metadata
  template:
    metadata:
      labels:
        name: memcached-metadata
    spec:
      affinity:
        podAntiAffinity:
          requiredDuringSchedulingIgnoredDuringExecution:
          - labelSelector:
              matchLabels:
                name: memcached-metadata
            topologyKey: kubernetes.io/hostname
      containers:
      - args:
        - -m 512
        - -I 1m
        - -c 16384
        - -v
        image: memcached:1.6.19-alpine
        imagePullPolicy: IfNotPresent
        name: memcached
        ports:
        - containerPort: 11211
          name: client
        resources:
          limits:
            memory: 768Mi
          requests:
            cpu: 500m
            memory: 715Mi
      - args:
        - --memcached.address=localhost:11211
        - --web.listen-address=0.0.0.0:9150
        image: prom/memcached-exporter:v0.11.2
        imagePullPolicy: IfNotPresent
        name: exporter
        ports:
        - containerPort: 9150
          name: http-metrics
  updateStrategy:
    type: RollingUpdate
---
apiVersion: apps/v1
kind: StatefulSet
metadata:
  labels:
    name: store-gateway
  name: store-gateway
  namespace: default
spec:
  podManagementPolicy: Parallel
  replicas: 3
  selector:
    matchLabels:
      name: store-gateway
  serviceName: store-gateway
  template:
    metadata:
      labels:
        gossip_ring_member: "true"
        name: store-gateway
    spec:
      affinity:
        podAntiAffinity:
          requiredDuringSchedulingIgnoredDuringExecution:
          - labelSelector:
              matchLabels:
                name: store-gateway
            topologyKey: kubernetes.io/hostname
      containers:
      - args:
        - -blocks-storage.bucket-store.chunks-cache.backend=memcached
        - -blocks-storage.bucket-store.chunks-cache.memcached.addresses=dnssrvnoa+memcached.default.svc.cluster.local:11211
        - -blocks-storage.bucket-store.chunks-cache.memcached.max-async-concurrency=50
        - -blocks-storage.bucket-store.chunks-cache.memcached.max-get-multi-concurrency=100
        - -blocks-storage.bucket-store.chunks-cache.memcached.max-idle-connections=150
        - -blocks-storage.bucket-store.chunks-cache.memcached.max-item-size=1048576
        - -blocks-storage.bucket-store.chunks-cache.memcached.timeout=450ms
        - -blocks-storage.bucket-store.index-cache.backend=memcached
        - -blocks-storage.bucket-store.index-cache.memcached.addresses=dnssrvnoa+memcached-index-queries.default.svc.cluster.local:11211
        - -blocks-storage.bucket-store.index-cache.memcached.max-async-concurrency=50
        - -blocks-storage.bucket-store.index-cache.memcached.max-get-multi-concurrency=100
        - -blocks-storage.bucket-store.index-cache.memcached.max-idle-connections=150
        - -blocks-storage.bucket-store.index-cache.memcached.max-item-size=5242880
        - -blocks-storage.bucket-store.index-header-lazy-loading-enabled=true
        - -blocks-storage.bucket-store.index-header-lazy-loading-idle-timeout=60m
        - -blocks-storage.bucket-store.max-chunk-pool-bytes=12884901888
        - -blocks-storage.bucket-store.metadata-cache.backend=memcached
        - -blocks-storage.bucket-store.metadata-cache.memcached.addresses=dnssrvnoa+memcached-metadata.default.svc.cluster.local:11211
        - -blocks-storage.bucket-store.metadata-cache.memcached.max-async-concurrency=50
        - -blocks-storage.bucket-store.metadata-cache.memcached.max-get-multi-concurrency=100
        - -blocks-storage.bucket-store.metadata-cache.memcached.max-idle-connections=150
        - -blocks-storage.bucket-store.metadata-cache.memcached.max-item-size=1048576
        - -blocks-storage.bucket-store.sync-dir=/data/tsdb
        - -blocks-storage.bucket-store.sync-interval=15m
        - -blocks-storage.s3.bucket-name=blocks-bucket
        - -common.storage.backend=s3
        - -common.storage.s3.endpoint=s3.dualstack.eu-west-1.amazonaws.com
        - -memberlist.bind-port=7946
        - -memberlist.join=dns+gossip-ring.default.svc.cluster.local:7946
        - -runtime-config.file=/etc/mimir/overrides.yaml
        - -server.grpc.keepalive.min-time-between-pings=10s
        - -server.grpc.keepalive.ping-without-stream-allowed=true
        - -server.http-listen-port=8080
        - -store-gateway.sharding-ring.prefix=
        - -store-gateway.sharding-ring.replication-factor=3
        - -store-gateway.sharding-ring.store=memberlist
        - -store-gateway.sharding-ring.tokens-file-path=/data/tokens
        - -store-gateway.sharding-ring.unregister-on-shutdown=false
        - -store-gateway.sharding-ring.wait-stability-min-duration=1m
        - -target=store-gateway
        - -usage-stats.installation-mode=jsonnet
<<<<<<< HEAD
        image: grafana/mimir:2.7.2
=======
        image: grafana/mimir:2.8.0
>>>>>>> 087c45a0
        imagePullPolicy: IfNotPresent
        name: store-gateway
        ports:
        - containerPort: 8080
          name: http-metrics
        - containerPort: 9095
          name: grpc
        - containerPort: 7946
          name: gossip-ring
        readinessProbe:
          httpGet:
            path: /ready
            port: 8080
          initialDelaySeconds: 15
          timeoutSeconds: 1
        resources:
          limits:
            memory: 18Gi
          requests:
            cpu: "1"
            memory: 12Gi
        volumeMounts:
        - mountPath: /data
          name: store-gateway-data
        - mountPath: /etc/mimir
          name: overrides
      securityContext:
        runAsUser: 0
      terminationGracePeriodSeconds: 120
      volumes:
      - configMap:
          name: overrides
        name: overrides
  updateStrategy:
    type: RollingUpdate
  volumeClaimTemplates:
  - apiVersion: v1
    kind: PersistentVolumeClaim
    metadata:
      name: store-gateway-data
    spec:
      accessModes:
      - ReadWriteOnce
      resources:
        requests:
          storage: 50Gi
      storageClassName: standard
---
apiVersion: etcd.database.coreos.com/v1beta2
kind: EtcdCluster
metadata:
  annotations:
    etcd.database.coreos.com/scope: clusterwide
  name: etcd
  namespace: default
spec:
  pod:
    affinity:
      podAntiAffinity:
        requiredDuringSchedulingIgnoredDuringExecution:
        - labelSelector:
            matchLabels:
              etcd_cluster: etcd
          topologyKey: kubernetes.io/hostname
    annotations:
      prometheus.io/port: "2379"
      prometheus.io/scrape: "true"
    etcdEnv:
    - name: ETCD_AUTO_COMPACTION_RETENTION
      value: 1h
    labels:
      name: etcd
    resources:
      limits:
        memory: 512Mi
      requests:
        cpu: 500m
        memory: 512Mi
  size: 3
  version: 3.3.13<|MERGE_RESOLUTION|>--- conflicted
+++ resolved
@@ -401,11 +401,7 @@
         - -server.http-listen-port=8080
         - -target=distributor
         - -usage-stats.installation-mode=jsonnet
-<<<<<<< HEAD
-        image: grafana/mimir:2.7.2
-=======
         image: grafana/mimir:2.8.0
->>>>>>> 087c45a0
         imagePullPolicy: IfNotPresent
         name: distributor
         ports:
@@ -499,11 +495,7 @@
         env:
         - name: JAEGER_REPORTER_MAX_QUEUE_SIZE
           value: "1024"
-<<<<<<< HEAD
-        image: grafana/mimir:2.7.2
-=======
         image: grafana/mimir:2.8.0
->>>>>>> 087c45a0
         imagePullPolicy: IfNotPresent
         name: querier
         ports:
@@ -578,11 +570,7 @@
         - -server.http-listen-port=8080
         - -target=query-frontend
         - -usage-stats.installation-mode=jsonnet
-<<<<<<< HEAD
-        image: grafana/mimir:2.7.2
-=======
         image: grafana/mimir:2.8.0
->>>>>>> 087c45a0
         imagePullPolicy: IfNotPresent
         name: query-frontend
         ports:
@@ -659,11 +647,7 @@
         - -server.http-listen-port=8080
         - -target=query-scheduler
         - -usage-stats.installation-mode=jsonnet
-<<<<<<< HEAD
-        image: grafana/mimir:2.7.2
-=======
         image: grafana/mimir:2.8.0
->>>>>>> 087c45a0
         imagePullPolicy: IfNotPresent
         name: query-scheduler
         ports:
@@ -749,11 +733,7 @@
         - -store-gateway.sharding-ring.store=memberlist
         - -target=ruler
         - -usage-stats.installation-mode=jsonnet
-<<<<<<< HEAD
-        image: grafana/mimir:2.7.2
-=======
         image: grafana/mimir:2.8.0
->>>>>>> 087c45a0
         imagePullPolicy: IfNotPresent
         name: ruler
         ports:
@@ -831,11 +811,7 @@
           valueFrom:
             fieldRef:
               fieldPath: status.podIP
-<<<<<<< HEAD
-        image: grafana/mimir:2.7.2
-=======
         image: grafana/mimir:2.8.0
->>>>>>> 087c45a0
         imagePullPolicy: IfNotPresent
         name: alertmanager
         ports:
@@ -933,11 +909,7 @@
         - -server.http-listen-port=8080
         - -target=compactor
         - -usage-stats.installation-mode=jsonnet
-<<<<<<< HEAD
-        image: grafana/mimir:2.7.2
-=======
         image: grafana/mimir:2.8.0
->>>>>>> 087c45a0
         imagePullPolicy: IfNotPresent
         name: compactor
         ports:
@@ -1043,11 +1015,7 @@
         - -server.http-listen-port=8080
         - -target=ingester
         - -usage-stats.installation-mode=jsonnet
-<<<<<<< HEAD
-        image: grafana/mimir:2.7.2
-=======
         image: grafana/mimir:2.8.0
->>>>>>> 087c45a0
         imagePullPolicy: IfNotPresent
         name: ingester
         ports:
@@ -1378,11 +1346,7 @@
         - -store-gateway.sharding-ring.wait-stability-min-duration=1m
         - -target=store-gateway
         - -usage-stats.installation-mode=jsonnet
-<<<<<<< HEAD
-        image: grafana/mimir:2.7.2
-=======
         image: grafana/mimir:2.8.0
->>>>>>> 087c45a0
         imagePullPolicy: IfNotPresent
         name: store-gateway
         ports:
