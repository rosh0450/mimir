--- conflicted
+++ resolved
@@ -569,11 +569,7 @@
         env:
         - name: GOMAXPROCS
           value: "8"
-<<<<<<< HEAD
-        image: grafana/mimir:2.10.5
-=======
         image: grafana/mimir:2.11.0
->>>>>>> c8939ea5
         imagePullPolicy: IfNotPresent
         name: distributor
         ports:
@@ -646,11 +642,7 @@
         - -runtime-config.file=/etc/mimir/overrides.yaml
         - -server.http-listen-port=8080
         - -target=overrides-exporter
-<<<<<<< HEAD
-        image: grafana/mimir:2.10.5
-=======
         image: grafana/mimir:2.11.0
->>>>>>> c8939ea5
         imagePullPolicy: IfNotPresent
         name: overrides-exporter
         ports:
@@ -730,13 +722,8 @@
         - name: GOMAXPROCS
           value: "5"
         - name: JAEGER_REPORTER_MAX_QUEUE_SIZE
-<<<<<<< HEAD
           value: "5000"
-        image: grafana/mimir:2.10.5
-=======
-          value: "1024"
         image: grafana/mimir:2.11.0
->>>>>>> c8939ea5
         imagePullPolicy: IfNotPresent
         name: querier
         ports:
@@ -814,11 +801,7 @@
         - -server.http-listen-port=8080
         - -target=query-frontend
         - -usage-stats.installation-mode=jsonnet
-<<<<<<< HEAD
-        image: grafana/mimir:2.10.5
-=======
         image: grafana/mimir:2.11.0
->>>>>>> c8939ea5
         imagePullPolicy: IfNotPresent
         name: query-frontend
         ports:
@@ -889,11 +872,7 @@
         - -server.http-listen-port=8080
         - -target=query-scheduler
         - -usage-stats.installation-mode=jsonnet
-<<<<<<< HEAD
-        image: grafana/mimir:2.10.5
-=======
         image: grafana/mimir:2.11.0
->>>>>>> c8939ea5
         imagePullPolicy: IfNotPresent
         name: query-scheduler
         ports:
@@ -979,11 +958,7 @@
         - -store-gateway.sharding-ring.store=memberlist
         - -target=ruler
         - -usage-stats.installation-mode=jsonnet
-<<<<<<< HEAD
-        image: grafana/mimir:2.10.5
-=======
         image: grafana/mimir:2.11.0
->>>>>>> c8939ea5
         imagePullPolicy: IfNotPresent
         name: ruler
         ports:
@@ -1061,11 +1036,7 @@
           valueFrom:
             fieldRef:
               fieldPath: status.podIP
-<<<<<<< HEAD
-        image: grafana/mimir:2.10.5
-=======
         image: grafana/mimir:2.11.0
->>>>>>> c8939ea5
         imagePullPolicy: IfNotPresent
         name: alertmanager
         ports:
@@ -1167,11 +1138,7 @@
         - -server.http-listen-port=8080
         - -target=compactor
         - -usage-stats.installation-mode=jsonnet
-<<<<<<< HEAD
-        image: grafana/mimir:2.10.5
-=======
         image: grafana/mimir:2.11.0
->>>>>>> c8939ea5
         imagePullPolicy: IfNotPresent
         name: compactor
         ports:
@@ -1276,11 +1243,7 @@
         - -server.http-listen-port=8080
         - -target=ingester
         - -usage-stats.installation-mode=jsonnet
-<<<<<<< HEAD
-        image: grafana/mimir:2.10.5
-=======
         image: grafana/mimir:2.11.0
->>>>>>> c8939ea5
         imagePullPolicy: IfNotPresent
         name: ingester
         ports:
@@ -1619,11 +1582,7 @@
           value: "5"
         - name: GOMEMLIMIT
           value: "536870912"
-<<<<<<< HEAD
-        image: grafana/mimir:2.10.5
-=======
         image: grafana/mimir:2.11.0
->>>>>>> c8939ea5
         imagePullPolicy: IfNotPresent
         name: store-gateway
         ports:
