// SPDX-License-Identifier: AGPL-3.0-only
// Provenance-includes-location: https://github.com/cortexproject/cortex/blob/master/pkg/ingester/ingester_test.go
// Provenance-includes-license: Apache-2.0
// Provenance-includes-copyright: The Cortex Authors.
// Provenance-includes-location: https://github.com/cortexproject/cortex/blob/master/pkg/ingester/ingester_v2_test.go
// Provenance-includes-license: Apache-2.0
// Provenance-includes-copyright: The Cortex Authors.

package ingester

import (
	"bytes"
	"context"
	"fmt"
	"io"
	"io/ioutil"
	"math"
	"net"
	"net/http"
	"net/http/httptest"
	"net/url"
	"os"
	"path/filepath"
	"sort"
	"strconv"
	"strings"
	"sync"
	"testing"
	"time"

	"github.com/go-kit/log"
	"github.com/grafana/dskit/ring"
	"github.com/grafana/dskit/services"
	"github.com/grafana/dskit/test"
	"github.com/oklog/ulid"
	"github.com/pkg/errors"
	"github.com/prometheus/client_golang/prometheus"
	"github.com/prometheus/client_golang/prometheus/testutil"
	"github.com/prometheus/common/model"
	"github.com/prometheus/prometheus/model/labels"
	"github.com/prometheus/prometheus/storage"
	"github.com/prometheus/prometheus/tsdb"
	"github.com/prometheus/prometheus/tsdb/chunkenc"
	"github.com/stretchr/testify/assert"
	"github.com/stretchr/testify/mock"
	"github.com/stretchr/testify/require"
	"github.com/thanos-io/thanos/pkg/objstore"
	"github.com/thanos-io/thanos/pkg/shipper"
	"github.com/weaveworks/common/httpgrpc"
	"github.com/weaveworks/common/middleware"
	"github.com/weaveworks/common/user"
	"golang.org/x/sync/errgroup"
	"google.golang.org/grpc"

	"github.com/grafana/mimir/pkg/ingester/activeseries"
	"github.com/grafana/mimir/pkg/ingester/client"
	"github.com/grafana/mimir/pkg/mimirpb"
	"github.com/grafana/mimir/pkg/storage/chunk"
	"github.com/grafana/mimir/pkg/storage/sharding"
	mimir_tsdb "github.com/grafana/mimir/pkg/storage/tsdb"
	"github.com/grafana/mimir/pkg/util"
	"github.com/grafana/mimir/pkg/util/chunkcompat"
	util_math "github.com/grafana/mimir/pkg/util/math"
	"github.com/grafana/mimir/pkg/util/validation"
)

func mustNewActiveSeriesCustomTrackersConfigFromMap(t *testing.T, source map[string]string) activeseries.CustomTrackersConfig {
	m, err := activeseries.NewCustomTrackersConfig(source)
	require.NoError(t, err)
	return m
}

func TestIngester_Push(t *testing.T) {
	metricLabelAdapters := []mimirpb.LabelAdapter{{Name: labels.MetricName, Value: "test"}}
	metricLabels := mimirpb.FromLabelAdaptersToLabels(metricLabelAdapters)
	metricLabelSet := mimirpb.FromLabelAdaptersToMetric(metricLabelAdapters)
	metricNames := []string{
		"cortex_ingester_ingested_samples_total",
		"cortex_ingester_ingested_samples_failures_total",
		"cortex_ingester_memory_series",
		"cortex_ingester_memory_users",
		"cortex_ingester_memory_series_created_total",
		"cortex_ingester_memory_series_removed_total",
		"cortex_discarded_samples_total",
		"cortex_ingester_active_series",
	}
	userID := "test"

	tests := map[string]struct {
		reqs                      []*mimirpb.WriteRequest
		expectedErr               error
		expectedIngested          model.Matrix
		expectedMetadataIngested  []*mimirpb.MetricMetadata
		expectedExemplarsIngested []mimirpb.TimeSeries
		expectedMetrics           string
		additionalMetrics         []string
		disableActiveSeries       bool
		maxExemplars              int
		maxMetadataPerUser        int
		maxMetadataPerMetric      int
	}{
		"should succeed on valid series and metadata": {
			reqs: []*mimirpb.WriteRequest{
				mimirpb.ToWriteRequest(
					[]labels.Labels{metricLabels},
					[]mimirpb.Sample{{Value: 1, TimestampMs: 9}},
					nil,
					[]*mimirpb.MetricMetadata{
						{MetricFamilyName: "metric_name_1", Help: "a help for metric_name_1", Unit: "", Type: mimirpb.COUNTER},
					},
					mimirpb.API),
				mimirpb.ToWriteRequest(
					[]labels.Labels{metricLabels},
					[]mimirpb.Sample{{Value: 2, TimestampMs: 10}},
					nil,
					[]*mimirpb.MetricMetadata{
						{MetricFamilyName: "metric_name_2", Help: "a help for metric_name_2", Unit: "", Type: mimirpb.GAUGE},
					},
					mimirpb.API),
			},
			expectedErr: nil,
			expectedIngested: model.Matrix{
				&model.SampleStream{Metric: metricLabelSet, Values: []model.SamplePair{{Value: 1, Timestamp: 9}, {Value: 2, Timestamp: 10}}},
			},
			expectedMetadataIngested: []*mimirpb.MetricMetadata{
				{MetricFamilyName: "metric_name_2", Help: "a help for metric_name_2", Unit: "", Type: mimirpb.GAUGE},
				{MetricFamilyName: "metric_name_1", Help: "a help for metric_name_1", Unit: "", Type: mimirpb.COUNTER},
			},
			additionalMetrics: []string{
				// Metadata.
				"cortex_ingester_memory_metadata",
				"cortex_ingester_memory_metadata_created_total",
				"cortex_ingester_ingested_metadata_total",
				"cortex_ingester_ingested_metadata_failures_total",
			},
			expectedMetrics: `
				# HELP cortex_ingester_ingested_metadata_failures_total The total number of metadata that errored on ingestion.
				# TYPE cortex_ingester_ingested_metadata_failures_total counter
				cortex_ingester_ingested_metadata_failures_total 0
				# HELP cortex_ingester_ingested_metadata_total The total number of metadata ingested.
				# TYPE cortex_ingester_ingested_metadata_total counter
				cortex_ingester_ingested_metadata_total 2
				# HELP cortex_ingester_memory_metadata The current number of metadata in memory.
				# TYPE cortex_ingester_memory_metadata gauge
				cortex_ingester_memory_metadata 2
				# HELP cortex_ingester_memory_metadata_created_total The total number of metadata that were created per user
				# TYPE cortex_ingester_memory_metadata_created_total counter
				cortex_ingester_memory_metadata_created_total{user="test"} 2
				# HELP cortex_ingester_ingested_samples_total The total number of samples ingested per user.
				# TYPE cortex_ingester_ingested_samples_total counter
				cortex_ingester_ingested_samples_total{user="test"} 2
				# HELP cortex_ingester_ingested_samples_failures_total The total number of samples that errored on ingestion per user.
				# TYPE cortex_ingester_ingested_samples_failures_total counter
				cortex_ingester_ingested_samples_failures_total{user="test"} 0
				# HELP cortex_ingester_memory_users The current number of users in memory.
				# TYPE cortex_ingester_memory_users gauge
				cortex_ingester_memory_users 1
				# HELP cortex_ingester_memory_series The current number of series in memory.
				# TYPE cortex_ingester_memory_series gauge
				cortex_ingester_memory_series 1
				# HELP cortex_ingester_memory_series_created_total The total number of series that were created per user.
				# TYPE cortex_ingester_memory_series_created_total counter
				cortex_ingester_memory_series_created_total{user="test"} 1
				# HELP cortex_ingester_memory_series_removed_total The total number of series that were removed per user.
				# TYPE cortex_ingester_memory_series_removed_total counter
				cortex_ingester_memory_series_removed_total{user="test"} 0
				# HELP cortex_ingester_active_series Number of currently active series per user.
				# TYPE cortex_ingester_active_series gauge
				cortex_ingester_active_series{user="test"} 1
			`,
		},
		"should succeed on valid series with exemplars": {
			maxExemplars: 2,
			reqs: []*mimirpb.WriteRequest{
				// Ingesting an exemplar requires a sample to create the series first
				mimirpb.ToWriteRequest(
					[]labels.Labels{metricLabels},
					[]mimirpb.Sample{{Value: 1, TimestampMs: 9}},
					nil,
					nil,
					mimirpb.API,
				),
				mimirpb.ToWriteRequest(
					[]labels.Labels{metricLabels},
					[]mimirpb.Sample{{Value: 2, TimestampMs: 10}},
					[]*mimirpb.Exemplar{
						{
							Labels:      []mimirpb.LabelAdapter{{Name: "traceID", Value: "123"}},
							TimestampMs: 1000,
							Value:       1000,
						},
					},
					nil,
					mimirpb.API,
				),
			},
			expectedErr: nil,
			expectedIngested: model.Matrix{
				&model.SampleStream{Metric: metricLabelSet, Values: []model.SamplePair{{Value: 1, Timestamp: 9}, {Value: 2, Timestamp: 10}}},
			},
			expectedExemplarsIngested: []mimirpb.TimeSeries{
				{
					Labels: metricLabelAdapters,
					Exemplars: []mimirpb.Exemplar{
						{
							Labels:      []mimirpb.LabelAdapter{{Name: "traceID", Value: "123"}},
							TimestampMs: 1000,
							Value:       1000,
						},
					},
				},
			},
			expectedMetadataIngested: nil,
			additionalMetrics: []string{
				"cortex_ingester_tsdb_exemplar_exemplars_appended_total",
				"cortex_ingester_tsdb_exemplar_exemplars_in_storage",
				"cortex_ingester_tsdb_exemplar_series_with_exemplars_in_storage",
				"cortex_ingester_tsdb_exemplar_last_exemplars_timestamp_seconds",
				"cortex_ingester_tsdb_exemplar_out_of_order_exemplars_total",
			},
			expectedMetrics: `
				# HELP cortex_ingester_ingested_samples_total The total number of samples ingested per user.
				# TYPE cortex_ingester_ingested_samples_total counter
				cortex_ingester_ingested_samples_total{user="test"} 2
				# HELP cortex_ingester_ingested_samples_failures_total The total number of samples that errored on ingestion per user.
				# TYPE cortex_ingester_ingested_samples_failures_total counter
				cortex_ingester_ingested_samples_failures_total{user="test"} 0
				# HELP cortex_ingester_memory_users The current number of users in memory.
				# TYPE cortex_ingester_memory_users gauge
				cortex_ingester_memory_users 1
				# HELP cortex_ingester_memory_series The current number of series in memory.
				# TYPE cortex_ingester_memory_series gauge
				cortex_ingester_memory_series 1
				# HELP cortex_ingester_memory_series_created_total The total number of series that were created per user.
				# TYPE cortex_ingester_memory_series_created_total counter
				cortex_ingester_memory_series_created_total{user="test"} 1
				# HELP cortex_ingester_memory_series_removed_total The total number of series that were removed per user.
				# TYPE cortex_ingester_memory_series_removed_total counter
				cortex_ingester_memory_series_removed_total{user="test"} 0
				# HELP cortex_ingester_active_series Number of currently active series per user.
				# TYPE cortex_ingester_active_series gauge
				cortex_ingester_active_series{user="test"} 1

				# HELP cortex_ingester_tsdb_exemplar_exemplars_appended_total Total number of TSDB exemplars appended.
				# TYPE cortex_ingester_tsdb_exemplar_exemplars_appended_total counter
				cortex_ingester_tsdb_exemplar_exemplars_appended_total{user="test"} 1

				# HELP cortex_ingester_tsdb_exemplar_exemplars_in_storage Number of TSDB exemplars currently in storage.
				# TYPE cortex_ingester_tsdb_exemplar_exemplars_in_storage gauge
				cortex_ingester_tsdb_exemplar_exemplars_in_storage 1

				# HELP cortex_ingester_tsdb_exemplar_series_with_exemplars_in_storage Number of TSDB series with exemplars currently in storage.
				# TYPE cortex_ingester_tsdb_exemplar_series_with_exemplars_in_storage gauge
				cortex_ingester_tsdb_exemplar_series_with_exemplars_in_storage{user="test"} 1

				# HELP cortex_ingester_tsdb_exemplar_last_exemplars_timestamp_seconds The timestamp of the oldest exemplar stored in circular storage. Useful to check for what time range the current exemplar buffer limit allows. This usually means the last timestamp for all exemplars for a typical setup. This is not true though if one of the series timestamp is in future compared to rest series.
				# TYPE cortex_ingester_tsdb_exemplar_last_exemplars_timestamp_seconds gauge
				cortex_ingester_tsdb_exemplar_last_exemplars_timestamp_seconds{user="test"} 1

				# HELP cortex_ingester_tsdb_exemplar_out_of_order_exemplars_total Total number of out of order exemplar ingestion failed attempts.
				# TYPE cortex_ingester_tsdb_exemplar_out_of_order_exemplars_total counter
				cortex_ingester_tsdb_exemplar_out_of_order_exemplars_total 0
			`,
		},
		"successful push, active series disabled": {
			disableActiveSeries: true,
			reqs: []*mimirpb.WriteRequest{
				mimirpb.ToWriteRequest(
					[]labels.Labels{metricLabels},
					[]mimirpb.Sample{{Value: 1, TimestampMs: 9}},
					nil,
					nil,
					mimirpb.API),
				mimirpb.ToWriteRequest(
					[]labels.Labels{metricLabels},
					[]mimirpb.Sample{{Value: 2, TimestampMs: 10}},
					nil,
					nil,
					mimirpb.API),
			},
			expectedErr: nil,
			expectedIngested: model.Matrix{
				&model.SampleStream{Metric: metricLabelSet, Values: []model.SamplePair{{Value: 1, Timestamp: 9}, {Value: 2, Timestamp: 10}}},
			},
			expectedMetrics: `
				# HELP cortex_ingester_ingested_samples_total The total number of samples ingested per user.
				# TYPE cortex_ingester_ingested_samples_total counter
				cortex_ingester_ingested_samples_total{user="test"} 2
				# HELP cortex_ingester_ingested_samples_failures_total The total number of samples that errored on ingestion per user.
				# TYPE cortex_ingester_ingested_samples_failures_total counter
				cortex_ingester_ingested_samples_failures_total{user="test"} 0
				# HELP cortex_ingester_memory_users The current number of users in memory.
				# TYPE cortex_ingester_memory_users gauge
				cortex_ingester_memory_users 1
				# HELP cortex_ingester_memory_series The current number of series in memory.
				# TYPE cortex_ingester_memory_series gauge
				cortex_ingester_memory_series 1
				# HELP cortex_ingester_memory_series_created_total The total number of series that were created per user.
				# TYPE cortex_ingester_memory_series_created_total counter
				cortex_ingester_memory_series_created_total{user="test"} 1
				# HELP cortex_ingester_memory_series_removed_total The total number of series that were removed per user.
				# TYPE cortex_ingester_memory_series_removed_total counter
				cortex_ingester_memory_series_removed_total{user="test"} 0
			`,
		},
		"should soft fail on sample out of order": {
			reqs: []*mimirpb.WriteRequest{
				mimirpb.ToWriteRequest(
					[]labels.Labels{metricLabels},
					[]mimirpb.Sample{{Value: 2, TimestampMs: 10}},
					nil,
					nil,
					mimirpb.API,
				),
				mimirpb.ToWriteRequest(
					[]labels.Labels{metricLabels},
					[]mimirpb.Sample{{Value: 1, TimestampMs: 9}},
					nil,
					nil,
					mimirpb.API,
				),
			},
			expectedErr: httpgrpc.Errorf(http.StatusBadRequest, wrapWithUser(newIngestErrSampleOutOfOrder(model.Time(9), mimirpb.FromLabelsToLabelAdapters(metricLabels)), userID).Error()),
			expectedIngested: model.Matrix{
				&model.SampleStream{Metric: metricLabelSet, Values: []model.SamplePair{{Value: 2, Timestamp: 10}}},
			},
			expectedMetrics: `
				# HELP cortex_ingester_ingested_samples_total The total number of samples ingested per user.
				# TYPE cortex_ingester_ingested_samples_total counter
				cortex_ingester_ingested_samples_total{user="test"} 1
				# HELP cortex_ingester_ingested_samples_failures_total The total number of samples that errored on ingestion per user.
				# TYPE cortex_ingester_ingested_samples_failures_total counter
				cortex_ingester_ingested_samples_failures_total{user="test"} 1
				# HELP cortex_ingester_memory_users The current number of users in memory.
				# TYPE cortex_ingester_memory_users gauge
				cortex_ingester_memory_users 1
				# HELP cortex_ingester_memory_series The current number of series in memory.
				# TYPE cortex_ingester_memory_series gauge
				cortex_ingester_memory_series 1
				# HELP cortex_ingester_memory_series_created_total The total number of series that were created per user.
				# TYPE cortex_ingester_memory_series_created_total counter
				cortex_ingester_memory_series_created_total{user="test"} 1
				# HELP cortex_ingester_memory_series_removed_total The total number of series that were removed per user.
				# TYPE cortex_ingester_memory_series_removed_total counter
				cortex_ingester_memory_series_removed_total{user="test"} 0
				# HELP cortex_discarded_samples_total The total number of samples that were discarded.
				# TYPE cortex_discarded_samples_total counter
				cortex_discarded_samples_total{reason="sample-out-of-order",user="test"} 1
				# HELP cortex_ingester_active_series Number of currently active series per user.
				# TYPE cortex_ingester_active_series gauge
				cortex_ingester_active_series{user="test"} 1
			`,
		},
		"should soft fail on all samples out of bound in a write request": {
			reqs: []*mimirpb.WriteRequest{
				mimirpb.ToWriteRequest(
					[]labels.Labels{metricLabels},
					[]mimirpb.Sample{{Value: 2, TimestampMs: 1575043969}},
					nil,
					nil,
					mimirpb.API,
				),
				// Write request with 1 series and 2 samples.
				{
					Timeseries: []mimirpb.PreallocTimeseries{
						{
							TimeSeries: &mimirpb.TimeSeries{
								Labels:  metricLabelAdapters,
								Samples: []mimirpb.Sample{{Value: 0, TimestampMs: 1575043969 - (86400 * 1000)}, {Value: 1, TimestampMs: 1575043969 - (86000 * 1000)}},
							},
						},
					},
				},
			},
			expectedErr: httpgrpc.Errorf(http.StatusBadRequest, wrapWithUser(newIngestErrSampleTimestampTooOld(model.Time(1575043969-(86400*1000)), mimirpb.FromLabelsToLabelAdapters(metricLabels)), userID).Error()),
			expectedIngested: model.Matrix{
				&model.SampleStream{Metric: metricLabelSet, Values: []model.SamplePair{{Value: 2, Timestamp: 1575043969}}},
			},
			expectedMetrics: `
				# HELP cortex_ingester_ingested_samples_total The total number of samples ingested per user.
				# TYPE cortex_ingester_ingested_samples_total counter
				cortex_ingester_ingested_samples_total{user="test"} 1
				# HELP cortex_ingester_ingested_samples_failures_total The total number of samples that errored on ingestion per user.
				# TYPE cortex_ingester_ingested_samples_failures_total counter
				cortex_ingester_ingested_samples_failures_total{user="test"} 2
				# HELP cortex_ingester_memory_users The current number of users in memory.
				# TYPE cortex_ingester_memory_users gauge
				cortex_ingester_memory_users 1
				# HELP cortex_ingester_memory_series The current number of series in memory.
				# TYPE cortex_ingester_memory_series gauge
				cortex_ingester_memory_series 1
				# HELP cortex_ingester_memory_series_created_total The total number of series that were created per user.
				# TYPE cortex_ingester_memory_series_created_total counter
				cortex_ingester_memory_series_created_total{user="test"} 1
				# HELP cortex_ingester_memory_series_removed_total The total number of series that were removed per user.
				# TYPE cortex_ingester_memory_series_removed_total counter
				cortex_ingester_memory_series_removed_total{user="test"} 0
				# HELP cortex_discarded_samples_total The total number of samples that were discarded.
				# TYPE cortex_discarded_samples_total counter
				cortex_discarded_samples_total{reason="sample-out-of-bounds",user="test"} 2
				# HELP cortex_ingester_active_series Number of currently active series per user.
				# TYPE cortex_ingester_active_series gauge
				cortex_ingester_active_series{user="test"} 1
			`,
		},
		"should soft fail on some samples out of bound in a write request": {
			reqs: []*mimirpb.WriteRequest{
				mimirpb.ToWriteRequest(
					[]labels.Labels{metricLabels},
					[]mimirpb.Sample{{Value: 2, TimestampMs: 1575043969}},
					nil,
					nil,
					mimirpb.API,
				),
				// Write request with 1 series and 2 samples.
				{
					Timeseries: []mimirpb.PreallocTimeseries{
						{
							TimeSeries: &mimirpb.TimeSeries{
								Labels: metricLabelAdapters,
								Samples: []mimirpb.Sample{
									{Value: 0, TimestampMs: 1575043969 - (86400 * 1000)},
									{Value: 1, TimestampMs: 1575043969 - (86000 * 1000)},
									{Value: 3, TimestampMs: 1575043969 + 1}},
							},
						},
					},
				},
			},
			expectedErr: httpgrpc.Errorf(http.StatusBadRequest, wrapWithUser(newIngestErrSampleTimestampTooOld(model.Time(1575043969-(86400*1000)), mimirpb.FromLabelsToLabelAdapters(metricLabels)), userID).Error()),
			expectedIngested: model.Matrix{
				&model.SampleStream{Metric: metricLabelSet, Values: []model.SamplePair{{Value: 2, Timestamp: 1575043969}, {Value: 3, Timestamp: 1575043969 + 1}}},
			},
			expectedMetrics: `
				# HELP cortex_ingester_ingested_samples_total The total number of samples ingested per user.
				# TYPE cortex_ingester_ingested_samples_total counter
				cortex_ingester_ingested_samples_total{user="test"} 2
				# HELP cortex_ingester_ingested_samples_failures_total The total number of samples that errored on ingestion per user.
				# TYPE cortex_ingester_ingested_samples_failures_total counter
				cortex_ingester_ingested_samples_failures_total{user="test"} 2
				# HELP cortex_ingester_memory_users The current number of users in memory.
				# TYPE cortex_ingester_memory_users gauge
				cortex_ingester_memory_users 1
				# HELP cortex_ingester_memory_series The current number of series in memory.
				# TYPE cortex_ingester_memory_series gauge
				cortex_ingester_memory_series 1
				# HELP cortex_ingester_memory_series_created_total The total number of series that were created per user.
				# TYPE cortex_ingester_memory_series_created_total counter
				cortex_ingester_memory_series_created_total{user="test"} 1
				# HELP cortex_ingester_memory_series_removed_total The total number of series that were removed per user.
				# TYPE cortex_ingester_memory_series_removed_total counter
				cortex_ingester_memory_series_removed_total{user="test"} 0
				# HELP cortex_discarded_samples_total The total number of samples that were discarded.
				# TYPE cortex_discarded_samples_total counter
				cortex_discarded_samples_total{reason="sample-out-of-bounds",user="test"} 2
				# HELP cortex_ingester_active_series Number of currently active series per user.
				# TYPE cortex_ingester_active_series gauge
				cortex_ingester_active_series{user="test"} 1
			`,
		},
		"should soft fail on two different sample values at the same timestamp": {
			reqs: []*mimirpb.WriteRequest{
				mimirpb.ToWriteRequest(
					[]labels.Labels{metricLabels},
					[]mimirpb.Sample{{Value: 2, TimestampMs: 1575043969}},
					nil,
					nil,
					mimirpb.API,
				),
				mimirpb.ToWriteRequest(
					[]labels.Labels{metricLabels},
					[]mimirpb.Sample{{Value: 1, TimestampMs: 1575043969}},
					nil,
					nil,
					mimirpb.API,
				),
			},
			expectedErr: httpgrpc.Errorf(http.StatusBadRequest, wrapWithUser(newIngestErrSampleDuplicateTimestamp(model.Time(1575043969), mimirpb.FromLabelsToLabelAdapters(metricLabels)), userID).Error()),
			expectedIngested: model.Matrix{
				&model.SampleStream{Metric: metricLabelSet, Values: []model.SamplePair{{Value: 2, Timestamp: 1575043969}}},
			},
			expectedMetrics: `
				# HELP cortex_ingester_ingested_samples_total The total number of samples ingested per user.
				# TYPE cortex_ingester_ingested_samples_total counter
				cortex_ingester_ingested_samples_total{user="test"} 1
				# HELP cortex_ingester_ingested_samples_failures_total The total number of samples that errored on ingestion per user.
				# TYPE cortex_ingester_ingested_samples_failures_total counter
				cortex_ingester_ingested_samples_failures_total{user="test"} 1
				# HELP cortex_ingester_memory_users The current number of users in memory.
				# TYPE cortex_ingester_memory_users gauge
				cortex_ingester_memory_users 1
				# HELP cortex_ingester_memory_series The current number of series in memory.
				# TYPE cortex_ingester_memory_series gauge
				cortex_ingester_memory_series 1
				# HELP cortex_ingester_memory_series_created_total The total number of series that were created per user.
				# TYPE cortex_ingester_memory_series_created_total counter
				cortex_ingester_memory_series_created_total{user="test"} 1
				# HELP cortex_ingester_memory_series_removed_total The total number of series that were removed per user.
				# TYPE cortex_ingester_memory_series_removed_total counter
				cortex_ingester_memory_series_removed_total{user="test"} 0
				# HELP cortex_discarded_samples_total The total number of samples that were discarded.
				# TYPE cortex_discarded_samples_total counter
				cortex_discarded_samples_total{reason="new-value-for-timestamp",user="test"} 1
				# HELP cortex_ingester_active_series Number of currently active series per user.
				# TYPE cortex_ingester_active_series gauge
				cortex_ingester_active_series{user="test"} 1
			`,
		},
		"should soft fail on exemplar with unknown series": {
			maxExemplars: 1,
			reqs: []*mimirpb.WriteRequest{
				// Ingesting an exemplar requires a sample to create the series first
				// This is not done here.
				{
					Timeseries: []mimirpb.PreallocTimeseries{
						{
							TimeSeries: &mimirpb.TimeSeries{
								Labels: []mimirpb.LabelAdapter{metricLabelAdapters[0]}, // Cannot reuse test slice var because it is cleared and returned to the pool
								Exemplars: []mimirpb.Exemplar{
									{
										Labels:      []mimirpb.LabelAdapter{{Name: "traceID", Value: "123"}},
										TimestampMs: 1000,
										Value:       1000,
									},
								},
							},
						},
					},
				},
			},
			expectedErr:              httpgrpc.Errorf(http.StatusBadRequest, wrapWithUser(newIngestErrExemplarMissingSeries(model.Time(1000), mimirpb.FromLabelsToLabelAdapters(metricLabels), []mimirpb.LabelAdapter{{Name: "traceID", Value: "123"}}), userID).Error()),
			expectedIngested:         nil,
			expectedMetadataIngested: nil,
			additionalMetrics: []string{
				"cortex_ingester_tsdb_exemplar_exemplars_appended_total",
				"cortex_ingester_tsdb_exemplar_exemplars_in_storage",
				"cortex_ingester_tsdb_exemplar_series_with_exemplars_in_storage",
				"cortex_ingester_tsdb_exemplar_last_exemplars_timestamp_seconds",
				"cortex_ingester_tsdb_exemplar_out_of_order_exemplars_total",
			},
			expectedMetrics: `
				# HELP cortex_ingester_ingested_samples_total The total number of samples ingested per user.
				# TYPE cortex_ingester_ingested_samples_total counter
				cortex_ingester_ingested_samples_total{user="test"} 0
				# HELP cortex_ingester_ingested_samples_failures_total The total number of samples that errored on ingestion per user.
				# TYPE cortex_ingester_ingested_samples_failures_total counter
				cortex_ingester_ingested_samples_failures_total{user="test"} 0
				# HELP cortex_ingester_memory_users The current number of users in memory.
				# TYPE cortex_ingester_memory_users gauge
				cortex_ingester_memory_users 1
				# HELP cortex_ingester_memory_series The current number of series in memory.
				# TYPE cortex_ingester_memory_series gauge
				cortex_ingester_memory_series 0
				# HELP cortex_ingester_memory_series_created_total The total number of series that were created per user.
				# TYPE cortex_ingester_memory_series_created_total counter
				cortex_ingester_memory_series_created_total{user="test"} 0
				# HELP cortex_ingester_memory_series_removed_total The total number of series that were removed per user.
				# TYPE cortex_ingester_memory_series_removed_total counter
				cortex_ingester_memory_series_removed_total{user="test"} 0

				# HELP cortex_ingester_tsdb_exemplar_exemplars_appended_total Total number of TSDB exemplars appended.
				# TYPE cortex_ingester_tsdb_exemplar_exemplars_appended_total counter
				cortex_ingester_tsdb_exemplar_exemplars_appended_total{user="test"} 0

				# HELP cortex_ingester_tsdb_exemplar_exemplars_in_storage Number of TSDB exemplars currently in storage.
				# TYPE cortex_ingester_tsdb_exemplar_exemplars_in_storage gauge
				cortex_ingester_tsdb_exemplar_exemplars_in_storage 0

				# HELP cortex_ingester_tsdb_exemplar_series_with_exemplars_in_storage Number of TSDB series with exemplars currently in storage.
				# TYPE cortex_ingester_tsdb_exemplar_series_with_exemplars_in_storage gauge
				cortex_ingester_tsdb_exemplar_series_with_exemplars_in_storage{user="test"} 0

				# HELP cortex_ingester_tsdb_exemplar_last_exemplars_timestamp_seconds The timestamp of the oldest exemplar stored in circular storage. Useful to check for what time range the current exemplar buffer limit allows. This usually means the last timestamp for all exemplars for a typical setup. This is not true though if one of the series timestamp is in future compared to rest series.
				# TYPE cortex_ingester_tsdb_exemplar_last_exemplars_timestamp_seconds gauge
				cortex_ingester_tsdb_exemplar_last_exemplars_timestamp_seconds{user="test"} 0

				# HELP cortex_ingester_tsdb_exemplar_out_of_order_exemplars_total Total number of out of order exemplar ingestion failed attempts.
				# TYPE cortex_ingester_tsdb_exemplar_out_of_order_exemplars_total counter
				cortex_ingester_tsdb_exemplar_out_of_order_exemplars_total 0
			`,
		},
		"should succeed with a request containing only metadata": {
			maxExemplars: 1,
			reqs: []*mimirpb.WriteRequest{
				{
					Metadata: []*mimirpb.MetricMetadata{
						{Type: mimirpb.COUNTER, MetricFamilyName: "test_metric", Help: "This is a test metric."},
					},
				},
			},
			expectedErr:      nil,
			expectedIngested: nil,
			expectedMetadataIngested: []*mimirpb.MetricMetadata{
				{Type: mimirpb.COUNTER, MetricFamilyName: "test_metric", Help: "This is a test metric."},
			},
			additionalMetrics: []string{
				"cortex_ingester_tsdb_head_active_appenders",
			},
			// NOTE cortex_ingester_memory_users is 0 here - the metric really counts tsdbs not users.
			// we may want to change that one day but for now make the test match the code.
			expectedMetrics: `
				# HELP cortex_ingester_memory_series The current number of series in memory.
				# TYPE cortex_ingester_memory_series gauge
				cortex_ingester_memory_series 0
				# HELP cortex_ingester_memory_users The current number of users in memory.
				# TYPE cortex_ingester_memory_users gauge
                cortex_ingester_memory_users 0
				# HELP cortex_ingester_tsdb_head_active_appenders Number of currently active TSDB appender transactions.
				# TYPE cortex_ingester_tsdb_head_active_appenders gauge
				cortex_ingester_tsdb_head_active_appenders 0
			`,
		},
		"should discard metadata when max metadata per user exceeded": {
			maxMetadataPerUser:   1,
			maxMetadataPerMetric: 0,
			reqs: []*mimirpb.WriteRequest{
				{
					Metadata: []*mimirpb.MetricMetadata{
						{Type: mimirpb.COUNTER, MetricFamilyName: "test_metric_1", Help: "This is a test metric."},
						{Type: mimirpb.COUNTER, MetricFamilyName: "test_metric_2", Help: "This is a test metric."},
					},
				},
			},
			expectedErr:      nil,
			expectedIngested: nil,
			expectedMetadataIngested: []*mimirpb.MetricMetadata{
				{Type: mimirpb.COUNTER, MetricFamilyName: "test_metric_1", Help: "This is a test metric."},
			},
			additionalMetrics: []string{
				// Metadata.
				"cortex_ingester_memory_metadata",
				"cortex_ingester_memory_metadata_created_total",
				"cortex_ingester_ingested_metadata_total",
				"cortex_ingester_ingested_metadata_failures_total",
				"cortex_discarded_metadata_total",
			},
			expectedMetrics: `
				# HELP cortex_discarded_metadata_total The total number of metadata that were discarded.
				# TYPE cortex_discarded_metadata_total counter
				cortex_discarded_metadata_total{reason="per_user_metadata_limit",user="test"} 1
				# HELP cortex_ingester_ingested_metadata_failures_total The total number of metadata that errored on ingestion.
				# TYPE cortex_ingester_ingested_metadata_failures_total counter
				cortex_ingester_ingested_metadata_failures_total 1
				# HELP cortex_ingester_ingested_metadata_total The total number of metadata ingested.
				# TYPE cortex_ingester_ingested_metadata_total counter
				cortex_ingester_ingested_metadata_total 1
				# HELP cortex_ingester_memory_metadata The current number of metadata in memory.
				# TYPE cortex_ingester_memory_metadata gauge
				cortex_ingester_memory_metadata 1
				# HELP cortex_ingester_memory_metadata_created_total The total number of metadata that were created per user
				# TYPE cortex_ingester_memory_metadata_created_total counter
				cortex_ingester_memory_metadata_created_total{user="test"} 1
				# HELP cortex_ingester_memory_series The current number of series in memory.
				# TYPE cortex_ingester_memory_series gauge
				cortex_ingester_memory_series 0
				# HELP cortex_ingester_memory_users The current number of users in memory.
				# TYPE cortex_ingester_memory_users gauge
				cortex_ingester_memory_users 0
			`,
		},
		"should discard metadata when max metadata per metric exceeded": {
			maxMetadataPerUser:   0,
			maxMetadataPerMetric: 1,
			reqs: []*mimirpb.WriteRequest{
				{
					Metadata: []*mimirpb.MetricMetadata{
						{Type: mimirpb.COUNTER, MetricFamilyName: "test_metric_1", Help: "This is a test metric."},
						{Type: mimirpb.COUNTER, MetricFamilyName: "test_metric_1", Help: "A test metric this is."},
					},
				},
			},
			expectedErr:      nil,
			expectedIngested: nil,
			expectedMetadataIngested: []*mimirpb.MetricMetadata{
				{Type: mimirpb.COUNTER, MetricFamilyName: "test_metric_1", Help: "This is a test metric."},
			},
			additionalMetrics: []string{
				// Metadata.
				"cortex_ingester_memory_metadata",
				"cortex_ingester_memory_metadata_created_total",
				"cortex_ingester_ingested_metadata_total",
				"cortex_ingester_ingested_metadata_failures_total",
				"cortex_discarded_metadata_total",
			},
			expectedMetrics: `
				# HELP cortex_discarded_metadata_total The total number of metadata that were discarded.
				# TYPE cortex_discarded_metadata_total counter
				cortex_discarded_metadata_total{reason="per_metric_metadata_limit",user="test"} 1
				# HELP cortex_ingester_ingested_metadata_failures_total The total number of metadata that errored on ingestion.
				# TYPE cortex_ingester_ingested_metadata_failures_total counter
				cortex_ingester_ingested_metadata_failures_total 1
				# HELP cortex_ingester_ingested_metadata_total The total number of metadata ingested.
				# TYPE cortex_ingester_ingested_metadata_total counter
				cortex_ingester_ingested_metadata_total 1
				# HELP cortex_ingester_memory_metadata The current number of metadata in memory.
				# TYPE cortex_ingester_memory_metadata gauge
				cortex_ingester_memory_metadata 1
				# HELP cortex_ingester_memory_metadata_created_total The total number of metadata that were created per user
				# TYPE cortex_ingester_memory_metadata_created_total counter
				cortex_ingester_memory_metadata_created_total{user="test"} 1
				# HELP cortex_ingester_memory_series The current number of series in memory.
				# TYPE cortex_ingester_memory_series gauge
				cortex_ingester_memory_series 0
				# HELP cortex_ingester_memory_users The current number of users in memory.
				# TYPE cortex_ingester_memory_users gauge
				cortex_ingester_memory_users 0
			`,
		},
	}

	for testName, testData := range tests {
		t.Run(testName, func(t *testing.T) {
			registry := prometheus.NewRegistry()

			registry.MustRegister(validation.DiscardedSamples)
			validation.DiscardedSamples.Reset()
			registry.MustRegister(validation.DiscardedMetadata)
			validation.DiscardedMetadata.Reset()

			// Create a mocked ingester
			cfg := defaultIngesterTestConfig(t)
<<<<<<< HEAD
=======
			cfg.IngesterRing.ReplicationFactor = 1
>>>>>>> 017a738e
			cfg.ActiveSeriesMetricsEnabled = !testData.disableActiveSeries
			limits := defaultLimitsTestConfig()
			limits.MaxGlobalExemplarsPerUser = testData.maxExemplars
			limits.MaxGlobalMetricsWithMetadataPerUser = testData.maxMetadataPerUser
			limits.MaxGlobalMetadataPerMetric = testData.maxMetadataPerMetric

			i, err := prepareIngesterWithBlocksStorageAndLimits(t, cfg, limits, "", registry)
			require.NoError(t, err)
			require.NoError(t, services.StartAndAwaitRunning(context.Background(), i))
			defer services.StopAndAwaitTerminated(context.Background(), i) //nolint:errcheck

			ctx := user.InjectOrgID(context.Background(), userID)

			// Wait until the ingester is healthy
			test.Poll(t, 100*time.Millisecond, 1, func() interface{} {
				return i.lifecycler.HealthyInstancesCount()
			})

			// Push timeseries
			for idx, req := range testData.reqs {
				// Push metrics to the ingester. Override the default cleanup method of mimirpb.ReuseSlice with a no-op one.
				_, err := i.PushWithCleanup(ctx, req, func() {})

				// We expect no error on any request except the last one
				// which may error (and in that case we assert on it)
				if idx < len(testData.reqs)-1 {
					assert.NoError(t, err)
				} else {
					assert.Equal(t, testData.expectedErr, err)
				}
			}

			// Read back samples to see what has been really ingested
			s := &stream{ctx: ctx}
			err = i.QueryStream(&client.QueryRequest{
				StartTimestampMs: math.MinInt64,
				EndTimestampMs:   math.MaxInt64,
				Matchers:         []*client.LabelMatcher{{Type: client.REGEX_MATCH, Name: labels.MetricName, Value: ".*"}},
			}, s)
			require.NoError(t, err)

			res, err := chunkcompat.StreamsToMatrix(model.Earliest, model.Latest, s.responses)
			require.NoError(t, err)
			if len(res) == 0 {
				res = nil
			}
			assert.Equal(t, testData.expectedIngested, res)

			// Read back samples to see what has been really ingested
			exemplarRes, err := i.QueryExemplars(ctx, &client.ExemplarQueryRequest{
				StartTimestampMs: math.MinInt64,
				EndTimestampMs:   math.MaxInt64,
				Matchers: []*client.LabelMatchers{
					{Matchers: []*client.LabelMatcher{{Type: client.REGEX_MATCH, Name: labels.MetricName, Value: ".*"}}},
				},
			})

			require.NoError(t, err)
			require.NotNil(t, exemplarRes)
			assert.Equal(t, testData.expectedExemplarsIngested, exemplarRes.Timeseries)

			// Read back metadata to see what has been really ingested.
			mres, err := i.MetricsMetadata(ctx, &client.MetricsMetadataRequest{})

			require.NoError(t, err)
			require.NotNil(t, mres)

			// Order is never guaranteed.
			assert.ElementsMatch(t, testData.expectedMetadataIngested, mres.Metadata)

			// Update active series for metrics check.
			if !testData.disableActiveSeries {
				i.updateActiveSeries(time.Now())
			}

			// Append additional metrics to assert on.
			mn := append(metricNames, testData.additionalMetrics...)

			// Check tracked Prometheus metrics
			err = testutil.GatherAndCompare(registry, strings.NewReader(testData.expectedMetrics), mn...)
			assert.NoError(t, err)
		})
	}
}

func TestIngester_Push_ShouldCorrectlyTrackMetricsInMultiTenantScenario(t *testing.T) {
	metricLabelAdapters := []mimirpb.LabelAdapter{{Name: labels.MetricName, Value: "test"}}
	metricLabels := mimirpb.FromLabelAdaptersToLabels(metricLabelAdapters)
	metricNames := []string{
		"cortex_ingester_ingested_samples_total",
		"cortex_ingester_ingested_samples_failures_total",
		"cortex_ingester_memory_series",
		"cortex_ingester_memory_users",
		"cortex_ingester_memory_series_created_total",
		"cortex_ingester_memory_series_removed_total",
		"cortex_ingester_active_series",
	}

	registry := prometheus.NewRegistry()

	// Create a mocked ingester
	cfg := defaultIngesterTestConfig(t)

	i, err := prepareIngesterWithBlocksStorage(t, cfg, registry)
	require.NoError(t, err)
	require.NoError(t, services.StartAndAwaitRunning(context.Background(), i))
	defer services.StopAndAwaitTerminated(context.Background(), i) //nolint:errcheck

	// Wait until the ingester is healthy
	test.Poll(t, 100*time.Millisecond, 1, func() interface{} {
		return i.lifecycler.HealthyInstancesCount()
	})

	// Push timeseries for each user
	for _, userID := range []string{"test-1", "test-2"} {
		reqs := []*mimirpb.WriteRequest{
			mimirpb.ToWriteRequest(
				[]labels.Labels{metricLabels},
				[]mimirpb.Sample{{Value: 1, TimestampMs: 9}},
				nil,
				nil,
				mimirpb.API,
			),
			mimirpb.ToWriteRequest(
				[]labels.Labels{metricLabels},
				[]mimirpb.Sample{{Value: 2, TimestampMs: 10}},
				nil,
				nil,
				mimirpb.API,
			),
		}

		for _, req := range reqs {
			ctx := user.InjectOrgID(context.Background(), userID)
			_, err := i.Push(ctx, req)
			require.NoError(t, err)
		}
	}

	// Update active series for metrics check.
	i.updateActiveSeries(time.Now())

	// Check tracked Prometheus metrics
	expectedMetrics := `
		# HELP cortex_ingester_ingested_samples_total The total number of samples ingested per user.
		# TYPE cortex_ingester_ingested_samples_total counter
		cortex_ingester_ingested_samples_total{user="test-1"} 2
		cortex_ingester_ingested_samples_total{user="test-2"} 2
		# HELP cortex_ingester_ingested_samples_failures_total The total number of samples that errored on ingestion per user.
		# TYPE cortex_ingester_ingested_samples_failures_total counter
		cortex_ingester_ingested_samples_failures_total{user="test-1"} 0
		cortex_ingester_ingested_samples_failures_total{user="test-2"} 0
		# HELP cortex_ingester_memory_users The current number of users in memory.
		# TYPE cortex_ingester_memory_users gauge
		cortex_ingester_memory_users 2
		# HELP cortex_ingester_memory_series The current number of series in memory.
		# TYPE cortex_ingester_memory_series gauge
		cortex_ingester_memory_series 2
		# HELP cortex_ingester_memory_series_created_total The total number of series that were created per user.
		# TYPE cortex_ingester_memory_series_created_total counter
		cortex_ingester_memory_series_created_total{user="test-1"} 1
		cortex_ingester_memory_series_created_total{user="test-2"} 1
		# HELP cortex_ingester_memory_series_removed_total The total number of series that were removed per user.
		# TYPE cortex_ingester_memory_series_removed_total counter
		cortex_ingester_memory_series_removed_total{user="test-1"} 0
		cortex_ingester_memory_series_removed_total{user="test-2"} 0
		# HELP cortex_ingester_active_series Number of currently active series per user.
		# TYPE cortex_ingester_active_series gauge
		cortex_ingester_active_series{user="test-1"} 1
		cortex_ingester_active_series{user="test-2"} 1
	`

	assert.NoError(t, testutil.GatherAndCompare(registry, strings.NewReader(expectedMetrics), metricNames...))
}

func TestIngester_Push_DecreaseInactiveSeries(t *testing.T) {
	metricLabelAdapters := []mimirpb.LabelAdapter{{Name: labels.MetricName, Value: "test"}}
	metricLabels := mimirpb.FromLabelAdaptersToLabels(metricLabelAdapters)
	metricNames := []string{
		"cortex_ingester_memory_series_created_total",
		"cortex_ingester_memory_series_removed_total",
		"cortex_ingester_active_series",
	}

	registry := prometheus.NewRegistry()

	// Create a mocked ingester
	cfg := defaultIngesterTestConfig(t)
	cfg.ActiveSeriesMetricsIdleTimeout = 100 * time.Millisecond

	i, err := prepareIngesterWithBlocksStorage(t, cfg, registry)
	currentTime := time.Now()
	require.NoError(t, err)
	require.NoError(t, services.StartAndAwaitRunning(context.Background(), i))
	defer services.StopAndAwaitTerminated(context.Background(), i) //nolint:errcheck

	// Wait until the ingester is healthy
	test.Poll(t, 100*time.Millisecond, 1, func() interface{} {
		return i.lifecycler.HealthyInstancesCount()
	})

	// Push timeseries for each user
	for _, userID := range []string{"test-1", "test-2"} {
		reqs := []*mimirpb.WriteRequest{
			mimirpb.ToWriteRequest(
				[]labels.Labels{metricLabels},
				[]mimirpb.Sample{{Value: 1, TimestampMs: 9}},
				nil,
				nil,
				mimirpb.API,
			),
			mimirpb.ToWriteRequest(
				[]labels.Labels{metricLabels},
				[]mimirpb.Sample{{Value: 2, TimestampMs: 10}},
				nil,
				nil,
				mimirpb.API,
			),
		}

		for _, req := range reqs {
			ctx := user.InjectOrgID(context.Background(), userID)
			_, err := i.Push(ctx, req)
			require.NoError(t, err)
		}
	}

	// Update active series the after the idle timeout (in the future).
	// This will remove inactive series.
	currentTime = currentTime.Add(cfg.ActiveSeriesMetricsIdleTimeout + 1*time.Second)
	i.updateActiveSeries(currentTime)

	// Check tracked Prometheus metrics
	expectedMetrics := `
		# HELP cortex_ingester_memory_series_created_total The total number of series that were created per user.
		# TYPE cortex_ingester_memory_series_created_total counter
		cortex_ingester_memory_series_created_total{user="test-1"} 1
		cortex_ingester_memory_series_created_total{user="test-2"} 1
		# HELP cortex_ingester_memory_series_removed_total The total number of series that were removed per user.
		# TYPE cortex_ingester_memory_series_removed_total counter
		cortex_ingester_memory_series_removed_total{user="test-1"} 0
		cortex_ingester_memory_series_removed_total{user="test-2"} 0
	`

	assert.NoError(t, testutil.GatherAndCompare(registry, strings.NewReader(expectedMetrics), metricNames...))
}

func BenchmarkIngesterPush(b *testing.B) {
	limits := defaultLimitsTestConfig()
	benchmarkIngesterPush(b, limits, false)
}

func benchmarkIngesterPush(b *testing.B, limits validation.Limits, errorsExpected bool) {
	registry := prometheus.NewRegistry()
	ctx := user.InjectOrgID(context.Background(), userID)

	// Create a mocked ingester
	cfg := defaultIngesterTestConfig(b)

	ingester, err := prepareIngesterWithBlocksStorage(b, cfg, registry)
	require.NoError(b, err)
	require.NoError(b, services.StartAndAwaitRunning(context.Background(), ingester))
	defer services.StopAndAwaitTerminated(context.Background(), ingester) //nolint:errcheck

	// Wait until the ingester is healthy
	test.Poll(b, 100*time.Millisecond, 1, func() interface{} {
		return ingester.lifecycler.HealthyInstancesCount()
	})

	// Push a single time series to set the TSDB min time.
	metricLabelAdapters := []mimirpb.LabelAdapter{{Name: labels.MetricName, Value: "test"}}
	metricLabels := mimirpb.FromLabelAdaptersToLabels(metricLabelAdapters)
	startTime := util.TimeToMillis(time.Now())

	currTimeReq := mimirpb.ToWriteRequest(
		[]labels.Labels{metricLabels},
		[]mimirpb.Sample{{Value: 1, TimestampMs: startTime}},
		nil,
		nil,
		mimirpb.API,
	)
	_, err = ingester.Push(ctx, currTimeReq)
	require.NoError(b, err)

	const (
		series  = 10000
		samples = 10
	)

	allLabels, allSamples := benchmarkData(series)

	b.ResetTimer()
	for iter := 0; iter < b.N; iter++ {
		// Bump the timestamp on each of our test samples each time round the loop
		for j := 0; j < samples; j++ {
			for i := range allSamples {
				allSamples[i].TimestampMs = startTime + int64(iter*samples+j+1)
			}
			_, err := ingester.Push(ctx, mimirpb.ToWriteRequest(allLabels, allSamples, nil, nil, mimirpb.API))
			if !errorsExpected {
				require.NoError(b, err)
			}
		}
	}
}

func verifyErrorString(tb testing.TB, err error, expectedErr string) {
	if err == nil || !strings.Contains(err.Error(), expectedErr) {
		tb.Helper()
		tb.Fatalf("unexpected error. expected: %s actual: %v", expectedErr, err)
	}
}

func Benchmark_Ingester_PushOnError(b *testing.B) {
	var (
		ctx             = user.InjectOrgID(context.Background(), userID)
		sampleTimestamp = int64(100)
		metricName      = "test"
	)

	scenarios := map[string]struct {
		numSeriesPerRequest  int
		numConcurrentClients int
	}{
		"no concurrency": {
			numSeriesPerRequest:  500,
			numConcurrentClients: 1,
		},
		"low concurrency": {
			numSeriesPerRequest:  500,
			numConcurrentClients: 100,
		},
		"high concurrency": {
			numSeriesPerRequest:  500,
			numConcurrentClients: 1000,
		},
		"low number of series per request and very high concurrency": {
			numSeriesPerRequest:  100,
			numConcurrentClients: 2500,
		},
	}

	instanceLimits := map[string]*InstanceLimits{
		"no limits":  nil,
		"limits set": {MaxIngestionRate: 1e12, MaxInMemoryTenants: 1, MaxInMemorySeries: 500, MaxInflightPushRequests: 2500}, // these match max values from scenarios
	}

	tests := map[string]struct {
		// If this returns false, test is skipped.
		prepareConfig   func(limits *validation.Limits, instanceLimits *InstanceLimits) bool
		beforeBenchmark func(b *testing.B, ingester *Ingester, numSeriesPerRequest int)
		runBenchmark    func(b *testing.B, ingester *Ingester, metrics []labels.Labels, samples []mimirpb.Sample)
	}{
		"out of bound samples": {
			prepareConfig: func(limits *validation.Limits, instanceLimits *InstanceLimits) bool { return true },
			beforeBenchmark: func(b *testing.B, ingester *Ingester, numSeriesPerRequest int) {
				// Push a single time series to set the TSDB min time.
				currTimeReq := mimirpb.ToWriteRequest(
					[]labels.Labels{{{Name: labels.MetricName, Value: metricName}}},
					[]mimirpb.Sample{{Value: 1, TimestampMs: util.TimeToMillis(time.Now())}},
					nil,
					nil,
					mimirpb.API,
				)
				_, err := ingester.Push(ctx, currTimeReq)
				require.NoError(b, err)
			},
			runBenchmark: func(b *testing.B, ingester *Ingester, metrics []labels.Labels, samples []mimirpb.Sample) {
				expectedErr := storage.ErrOutOfBounds.Error()

				// Push out of bound samples.
				for n := 0; n < b.N; n++ {
					_, err := ingester.Push(ctx, mimirpb.ToWriteRequest(metrics, samples, nil, nil, mimirpb.API)) // nolint:errcheck

					verifyErrorString(b, err, expectedErr)
				}
			},
		},
		"out of order samples": {
			prepareConfig: func(limits *validation.Limits, instanceLimits *InstanceLimits) bool { return true },
			beforeBenchmark: func(b *testing.B, ingester *Ingester, numSeriesPerRequest int) {
				// For each series, push a single sample with a timestamp greater than next pushes.
				for i := 0; i < numSeriesPerRequest; i++ {
					currTimeReq := mimirpb.ToWriteRequest(
						[]labels.Labels{{{Name: labels.MetricName, Value: metricName}, {Name: "cardinality", Value: strconv.Itoa(i)}}},
						[]mimirpb.Sample{{Value: 1, TimestampMs: sampleTimestamp + 1}},
						nil,
						nil,
						mimirpb.API)

					_, err := ingester.Push(ctx, currTimeReq)
					require.NoError(b, err)
				}
			},
			runBenchmark: func(b *testing.B, ingester *Ingester, metrics []labels.Labels, samples []mimirpb.Sample) {
				expectedErr := storage.ErrOutOfOrderSample.Error()

				// Push out of order samples.
				for n := 0; n < b.N; n++ {
					_, err := ingester.Push(ctx, mimirpb.ToWriteRequest(metrics, samples, nil, nil, mimirpb.API)) // nolint:errcheck

					verifyErrorString(b, err, expectedErr)
				}
			},
		},
		"per-user series limit reached": {
			prepareConfig: func(limits *validation.Limits, instanceLimits *InstanceLimits) bool {
				limits.MaxGlobalSeriesPerUser = 1
				return true
			},
			beforeBenchmark: func(b *testing.B, ingester *Ingester, numSeriesPerRequest int) {
				// Push a series with a metric name different than the one used during the benchmark.
				currTimeReq := mimirpb.ToWriteRequest(
					[]labels.Labels{labels.FromStrings(labels.MetricName, "another")},
					[]mimirpb.Sample{{Value: 1, TimestampMs: sampleTimestamp + 1}},
					nil,
					nil,
					mimirpb.API,
				)
				_, err := ingester.Push(ctx, currTimeReq)
				require.NoError(b, err)
			},
			runBenchmark: func(b *testing.B, ingester *Ingester, metrics []labels.Labels, samples []mimirpb.Sample) {
				// Push series with a different name than the one already pushed.
				for n := 0; n < b.N; n++ {
					_, err := ingester.Push(ctx, mimirpb.ToWriteRequest(metrics, samples, nil, nil, mimirpb.API)) // nolint:errcheck
					verifyErrorString(b, err, "per-user series limit")
				}
			},
		},
		"per-metric series limit reached": {
			prepareConfig: func(limits *validation.Limits, instanceLimits *InstanceLimits) bool {
				limits.MaxGlobalSeriesPerMetric = 1
				return true
			},
			beforeBenchmark: func(b *testing.B, ingester *Ingester, numSeriesPerRequest int) {
				// Push a series with the same metric name but different labels than the one used during the benchmark.
				currTimeReq := mimirpb.ToWriteRequest(
					[]labels.Labels{labels.FromStrings(labels.MetricName, metricName, "cardinality", "another")},
					[]mimirpb.Sample{{Value: 1, TimestampMs: sampleTimestamp + 1}},
					nil,
					nil,
					mimirpb.API,
				)
				_, err := ingester.Push(ctx, currTimeReq)
				require.NoError(b, err)
			},
			runBenchmark: func(b *testing.B, ingester *Ingester, metrics []labels.Labels, samples []mimirpb.Sample) {
				// Push series with different labels than the one already pushed.
				for n := 0; n < b.N; n++ {
					_, err := ingester.Push(ctx, mimirpb.ToWriteRequest(metrics, samples, nil, nil, mimirpb.API)) // nolint:errcheck
					verifyErrorString(b, err, "per-metric series limit")
				}
			},
		},
		"very low ingestion rate limit": {
			prepareConfig: func(limits *validation.Limits, instanceLimits *InstanceLimits) bool {
				if instanceLimits == nil {
					return false
				}
				instanceLimits.MaxIngestionRate = 0.00001 // very low
				return true
			},
			beforeBenchmark: func(b *testing.B, ingester *Ingester, numSeriesPerRequest int) {
				// Send a lot of samples
				_, err := ingester.Push(ctx, generateSamplesForLabel(labels.FromStrings(labels.MetricName, "test"), 1, 10000))
				require.NoError(b, err)

				ingester.ingestionRate.Tick()
			},
			runBenchmark: func(b *testing.B, ingester *Ingester, metrics []labels.Labels, samples []mimirpb.Sample) {
				// Push series with different labels than the one already pushed.
				for n := 0; n < b.N; n++ {
					_, err := ingester.Push(ctx, mimirpb.ToWriteRequest(metrics, samples, nil, nil, mimirpb.API))
					verifyErrorString(b, err, "push rate limit reached")
				}
			},
		},
		"max number of tenants reached": {
			prepareConfig: func(limits *validation.Limits, instanceLimits *InstanceLimits) bool {
				if instanceLimits == nil {
					return false
				}
				instanceLimits.MaxInMemoryTenants = 1
				return true
			},
			beforeBenchmark: func(b *testing.B, ingester *Ingester, numSeriesPerRequest int) {
				// Send some samples for one tenant (not the same that is used during the test)
				ctx := user.InjectOrgID(context.Background(), "different_tenant")
				_, err := ingester.Push(ctx, generateSamplesForLabel(labels.FromStrings(labels.MetricName, "test"), 1, 10000))
				require.NoError(b, err)
			},
			runBenchmark: func(b *testing.B, ingester *Ingester, metrics []labels.Labels, samples []mimirpb.Sample) {
				// Push series with different labels than the one already pushed.
				for n := 0; n < b.N; n++ {
					_, err := ingester.Push(ctx, mimirpb.ToWriteRequest(metrics, samples, nil, nil, mimirpb.API))
					verifyErrorString(b, err, "max tenants limit reached")
				}
			},
		},
		"max number of series reached": {
			prepareConfig: func(limits *validation.Limits, instanceLimits *InstanceLimits) bool {
				if instanceLimits == nil {
					return false
				}
				instanceLimits.MaxInMemorySeries = 1
				return true
			},
			beforeBenchmark: func(b *testing.B, ingester *Ingester, numSeriesPerRequest int) {
				_, err := ingester.Push(ctx, generateSamplesForLabel(labels.FromStrings(labels.MetricName, "test"), 1, 10000))
				require.NoError(b, err)
			},
			runBenchmark: func(b *testing.B, ingester *Ingester, metrics []labels.Labels, samples []mimirpb.Sample) {
				for n := 0; n < b.N; n++ {
					_, err := ingester.Push(ctx, mimirpb.ToWriteRequest(metrics, samples, nil, nil, mimirpb.API))
					verifyErrorString(b, err, "max series limit reached")
				}
			},
		},
		"max inflight requests reached": {
			prepareConfig: func(limits *validation.Limits, instanceLimits *InstanceLimits) bool {
				if instanceLimits == nil {
					return false
				}
				instanceLimits.MaxInflightPushRequests = 1
				return true
			},
			beforeBenchmark: func(b *testing.B, ingester *Ingester, numSeriesPerRequest int) {
				ingester.inflightPushRequests.Inc()
			},
			runBenchmark: func(b *testing.B, ingester *Ingester, metrics []labels.Labels, samples []mimirpb.Sample) {
				for n := 0; n < b.N; n++ {
					_, err := ingester.Push(ctx, mimirpb.ToWriteRequest(metrics, samples, nil, nil, mimirpb.API))
					verifyErrorString(b, err, "too many inflight push requests")
				}
			},
		},
	}

	for testName, testData := range tests {
		for scenarioName, scenario := range scenarios {
			for limitsName, limits := range instanceLimits {
				b.Run(fmt.Sprintf("failure: %s, scenario: %s, limits: %s", testName, scenarioName, limitsName), func(b *testing.B) {
					registry := prometheus.NewRegistry()

					instanceLimits := limits
					if instanceLimits != nil {
						// make a copy, to avoid changing value in the instanceLimits map.
						newLimits := &InstanceLimits{}
						*newLimits = *instanceLimits
						instanceLimits = newLimits
					}

					// Create a mocked ingester
					cfg := defaultIngesterTestConfig(b)

					limits := defaultLimitsTestConfig()
					if !testData.prepareConfig(&limits, instanceLimits) {
						b.SkipNow()
					}

					cfg.InstanceLimitsFn = func() *InstanceLimits {
						return instanceLimits
					}

					ingester, err := prepareIngesterWithBlocksStorageAndLimits(b, cfg, limits, "", registry)
					require.NoError(b, err)
					require.NoError(b, services.StartAndAwaitRunning(context.Background(), ingester))
					defer services.StopAndAwaitTerminated(context.Background(), ingester) //nolint:errcheck

					// Wait until the ingester is healthy
					test.Poll(b, 100*time.Millisecond, 1, func() interface{} {
						return ingester.lifecycler.HealthyInstancesCount()
					})

					testData.beforeBenchmark(b, ingester, scenario.numSeriesPerRequest)

					// Prepare the request.
					metrics := make([]labels.Labels, 0, scenario.numSeriesPerRequest)
					samples := make([]mimirpb.Sample, 0, scenario.numSeriesPerRequest)
					for i := 0; i < scenario.numSeriesPerRequest; i++ {
						metrics = append(metrics, labels.Labels{{Name: labels.MetricName, Value: metricName}, {Name: "cardinality", Value: strconv.Itoa(i)}})
						samples = append(samples, mimirpb.Sample{Value: float64(i), TimestampMs: sampleTimestamp})
					}

					// Run the benchmark.
					wg := sync.WaitGroup{}
					wg.Add(scenario.numConcurrentClients)
					start := make(chan struct{})

					b.ReportAllocs()
					b.ResetTimer()

					for c := 0; c < scenario.numConcurrentClients; c++ {
						go func() {
							defer wg.Done()
							<-start

							testData.runBenchmark(b, ingester, metrics, samples)
						}()
					}

					b.ResetTimer()
					close(start)
					wg.Wait()
				})
			}
		}
	}
}

func Test_Ingester_LabelNames(t *testing.T) {
	series := []struct {
		lbls      labels.Labels
		value     float64
		timestamp int64
	}{
		{labels.Labels{{Name: labels.MetricName, Value: "test_1"}, {Name: "status", Value: "200"}, {Name: "route", Value: "get_user"}}, 1, 100000},
		{labels.Labels{{Name: labels.MetricName, Value: "test_1"}, {Name: "status", Value: "500"}, {Name: "route", Value: "get_user"}}, 1, 110000},
		{labels.Labels{{Name: labels.MetricName, Value: "test_2"}}, 2, 200000},
		{labels.Labels{{Name: labels.MetricName, Value: "test_3"}, {Name: "status", Value: "500"}}, 2, 200000},
	}

	// Create ingester
	i, err := prepareIngesterWithBlocksStorage(t, defaultIngesterTestConfig(t), nil)
	require.NoError(t, err)
	require.NoError(t, services.StartAndAwaitRunning(context.Background(), i))
	defer services.StopAndAwaitTerminated(context.Background(), i) //nolint:errcheck

	// Wait until it's healthy
	test.Poll(t, 1*time.Second, 1, func() interface{} {
		return i.lifecycler.HealthyInstancesCount()
	})

	// Push series
	ctx := user.InjectOrgID(context.Background(), "test")

	for _, series := range series {
		req, _, _, _ := mockWriteRequest(t, series.lbls, series.value, series.timestamp)
		_, err := i.Push(ctx, req)
		require.NoError(t, err)
	}

	t.Run("without matchers", func(t *testing.T) {
		expected := []string{"__name__", "status", "route"}

		// Get label names
		res, err := i.LabelNames(ctx, &client.LabelNamesRequest{EndTimestampMs: math.MaxInt64})
		require.NoError(t, err)
		assert.ElementsMatch(t, expected, res.LabelNames)
	})

	t.Run("with matchers", func(t *testing.T) {
		// test_2 and test_3 are selected in this test, they don't have the "route" label
		expected := []string{"__name__", "status"}

		matchers := []*labels.Matcher{
			labels.MustNewMatcher(labels.MatchNotEqual, "route", "get_user"),
		}

		req, err := client.ToLabelNamesRequest(0, model.Latest, matchers)
		require.NoError(t, err)

		// Get label names
		res, err := i.LabelNames(ctx, req)
		require.NoError(t, err)
		assert.ElementsMatch(t, expected, res.LabelNames)
	})
}

func Test_Ingester_LabelValues(t *testing.T) {
	series := []struct {
		lbls      labels.Labels
		value     float64
		timestamp int64
	}{
		{labels.Labels{{Name: labels.MetricName, Value: "test_1"}, {Name: "status", Value: "200"}, {Name: "route", Value: "get_user"}}, 1, 100000},
		{labels.Labels{{Name: labels.MetricName, Value: "test_1"}, {Name: "status", Value: "500"}, {Name: "route", Value: "get_user"}}, 1, 110000},
		{labels.Labels{{Name: labels.MetricName, Value: "test_2"}}, 2, 200000},
	}

	expected := map[string][]string{
		"__name__": {"test_1", "test_2"},
		"status":   {"200", "500"},
		"route":    {"get_user"},
		"unknown":  {},
	}

	// Create ingester
	i, err := prepareIngesterWithBlocksStorage(t, defaultIngesterTestConfig(t), nil)
	require.NoError(t, err)
	require.NoError(t, services.StartAndAwaitRunning(context.Background(), i))
	defer services.StopAndAwaitTerminated(context.Background(), i) //nolint:errcheck

	// Wait until it's healthy
	test.Poll(t, 1*time.Second, 1, func() interface{} {
		return i.lifecycler.HealthyInstancesCount()
	})

	// Push series
	ctx := user.InjectOrgID(context.Background(), "test")

	for _, series := range series {
		req, _, _, _ := mockWriteRequest(t, series.lbls, series.value, series.timestamp)
		_, err := i.Push(ctx, req)
		require.NoError(t, err)
	}

	// Get label values
	for labelName, expectedValues := range expected {
		req := &client.LabelValuesRequest{LabelName: labelName, EndTimestampMs: math.MaxInt64}
		res, err := i.LabelValues(ctx, req)
		require.NoError(t, err)
		assert.ElementsMatch(t, expectedValues, res.LabelValues)
	}
}

func Test_Ingester_Query(t *testing.T) {
	series := []series{
		{labels.Labels{{Name: labels.MetricName, Value: "test_1"}, {Name: "status", Value: "200"}, {Name: "route", Value: "get_user"}}, 1, 100000},
		{labels.Labels{{Name: labels.MetricName, Value: "test_1"}, {Name: "status", Value: "500"}, {Name: "route", Value: "get_user"}}, 1, 110000},
		{labels.Labels{{Name: labels.MetricName, Value: "test_2"}}, 2, 200000},
	}

	tests := map[string]struct {
		from     int64
		to       int64
		matchers []*client.LabelMatcher
		expected model.Matrix
	}{
		"should return an empty response if no metric matches": {
			from: math.MinInt64,
			to:   math.MaxInt64,
			matchers: []*client.LabelMatcher{
				{Type: client.EQUAL, Name: model.MetricNameLabel, Value: "unknown"},
			},
			expected: model.Matrix{},
		},
		"should filter series by == matcher": {
			from: math.MinInt64,
			to:   math.MaxInt64,
			matchers: []*client.LabelMatcher{
				{Type: client.EQUAL, Name: model.MetricNameLabel, Value: "test_1"},
			},
			expected: model.Matrix{
				&model.SampleStream{Metric: util.LabelsToMetric(series[0].lbls), Values: []model.SamplePair{{Value: 1, Timestamp: 100000}}},
				&model.SampleStream{Metric: util.LabelsToMetric(series[1].lbls), Values: []model.SamplePair{{Value: 1, Timestamp: 110000}}},
			},
		},
		"should filter series by != matcher": {
			from: math.MinInt64,
			to:   math.MaxInt64,
			matchers: []*client.LabelMatcher{
				{Type: client.NOT_EQUAL, Name: model.MetricNameLabel, Value: "test_1"},
			},
			expected: model.Matrix{
				&model.SampleStream{Metric: util.LabelsToMetric(series[2].lbls), Values: []model.SamplePair{{Value: 2, Timestamp: 200000}}},
			},
		},
		"should filter series by =~ matcher": {
			from: math.MinInt64,
			to:   math.MaxInt64,
			matchers: []*client.LabelMatcher{
				{Type: client.REGEX_MATCH, Name: model.MetricNameLabel, Value: ".*_1"},
			},
			expected: model.Matrix{
				&model.SampleStream{Metric: util.LabelsToMetric(series[0].lbls), Values: []model.SamplePair{{Value: 1, Timestamp: 100000}}},
				&model.SampleStream{Metric: util.LabelsToMetric(series[1].lbls), Values: []model.SamplePair{{Value: 1, Timestamp: 110000}}},
			},
		},
		"should filter series by !~ matcher": {
			from: math.MinInt64,
			to:   math.MaxInt64,
			matchers: []*client.LabelMatcher{
				{Type: client.REGEX_NO_MATCH, Name: model.MetricNameLabel, Value: ".*_1"},
			},
			expected: model.Matrix{
				&model.SampleStream{Metric: util.LabelsToMetric(series[2].lbls), Values: []model.SamplePair{{Value: 2, Timestamp: 200000}}},
			},
		},
		"should filter series by multiple matchers": {
			from: math.MinInt64,
			to:   math.MaxInt64,
			matchers: []*client.LabelMatcher{
				{Type: client.EQUAL, Name: model.MetricNameLabel, Value: "test_1"},
				{Type: client.REGEX_MATCH, Name: "status", Value: "5.."},
			},
			expected: model.Matrix{
				&model.SampleStream{Metric: util.LabelsToMetric(series[1].lbls), Values: []model.SamplePair{{Value: 1, Timestamp: 110000}}},
			},
		},
		"should filter series by matcher and time range": {
			from: 100000,
			to:   100000,
			matchers: []*client.LabelMatcher{
				{Type: client.EQUAL, Name: model.MetricNameLabel, Value: "test_1"},
			},
			expected: model.Matrix{
				&model.SampleStream{Metric: util.LabelsToMetric(series[0].lbls), Values: []model.SamplePair{{Value: 1, Timestamp: 100000}}},
			},
		},
	}

	// Create ingester
	i, err := prepareIngesterWithBlocksStorage(t, defaultIngesterTestConfig(t), nil)
	require.NoError(t, err)
	require.NoError(t, services.StartAndAwaitRunning(context.Background(), i))
	defer services.StopAndAwaitTerminated(context.Background(), i) //nolint:errcheck

	// Wait until it's healthy
	test.Poll(t, 1*time.Second, 1, func() interface{} {
		return i.lifecycler.HealthyInstancesCount()
	})

	// Push series
	ctx := user.InjectOrgID(context.Background(), "test")

	for _, series := range series {
		req, _, _, _ := mockWriteRequest(t, series.lbls, series.value, series.timestamp)
		_, err := i.Push(ctx, req)
		require.NoError(t, err)
	}

	// Run tests
	for testName, testData := range tests {
		t.Run(testName, func(t *testing.T) {
			req := &client.QueryRequest{
				StartTimestampMs: testData.from,
				EndTimestampMs:   testData.to,
				Matchers:         testData.matchers,
			}

			s := stream{ctx: ctx}
			err = i.QueryStream(req, &s)
			require.NoError(t, err)

			res, err := chunkcompat.StreamsToMatrix(model.Earliest, model.Latest, s.responses)
			require.NoError(t, err)
			assert.ElementsMatch(t, testData.expected, res)
		})
	}
}

func TestIngester_LabelNamesCardinality(t *testing.T) {
	series := []series{
		{labels.Labels{{Name: labels.MetricName, Value: "metric_0"}, {Name: "status", Value: "500"}}, 1, 100000},
		{labels.Labels{{Name: labels.MetricName, Value: "metric_0"}, {Name: "status", Value: "200"}}, 1, 110000},
		{labels.Labels{{Name: labels.MetricName, Value: "metric_1"}, {Name: "env", Value: "prod"}}, 2, 200000},
		{labels.Labels{
			{Name: labels.MetricName, Value: "metric_1"},
			{Name: "env", Value: "prod"},
			{Name: "status", Value: "300"}}, 3, 200000},
	}

	tests := []struct {
		testName string
		matchers []*client.LabelMatcher
		expected []*client.LabelValues
	}{
		{testName: "expected all label with values",
			matchers: []*client.LabelMatcher{},
			expected: []*client.LabelValues{
				{LabelName: labels.MetricName, Values: []string{"metric_0", "metric_1"}},
				{LabelName: "status", Values: []string{"200", "300", "500"}},
				{LabelName: "env", Values: []string{"prod"}}},
		},
		{testName: "expected label values only from `metric_0`",
			matchers: []*client.LabelMatcher{{Type: client.EQUAL, Name: "__name__", Value: "metric_0"}},
			expected: []*client.LabelValues{
				{LabelName: labels.MetricName, Values: []string{"metric_0"}},
				{LabelName: "status", Values: []string{"200", "500"}},
			},
		},
	}

	// Create ingester
	i := requireActiveIngesterWithBlocksStorage(t, defaultIngesterTestConfig(t), nil)

	ctx := pushSeriesToIngester(t, series, i)

	// Run tests
	for _, tc := range tests {
		t.Run(tc.testName, func(t *testing.T) {
			req := &client.LabelNamesAndValuesRequest{
				Matchers: tc.matchers,
			}

			s := mockLabelNamesAndValuesServer{context: ctx}
			require.NoError(t, i.LabelNamesAndValues(req, &s))

			assert.ElementsMatch(t, extractItemsWithSortedValues(s.SentResponses), tc.expected)
		})
	}
}

func TestIngester_LabelValuesCardinality(t *testing.T) {
	series := []series{
		{
			lbls: labels.Labels{
				{Name: labels.MetricName, Value: "metric_0"},
				{Name: "status", Value: "500"},
			},
			value:     1.5,
			timestamp: 100000,
		},
		{
			lbls: labels.Labels{
				{Name: labels.MetricName, Value: "metric_0"},
				{Name: "status", Value: "200"},
			},
			value:     1.5,
			timestamp: 110030,
		},
		{
			lbls: labels.Labels{
				{Name: labels.MetricName, Value: "metric_1"},
				{Name: "env", Value: "prod"},
			},
			value:     1.5,
			timestamp: 100060,
		},
		{
			lbls: labels.Labels{
				{Name: labels.MetricName, Value: "metric_1"},
				{Name: "env", Value: "prod"},
				{Name: "status", Value: "300"},
			},
			value:     1.5,
			timestamp: 100090,
		},
	}
	tests := map[string]struct {
		labelNames    []string
		matchers      []*client.LabelMatcher
		expectedItems []*client.LabelValueSeriesCount
	}{
		"expected all label values cardinality": {
			labelNames: []string{labels.MetricName, "env", "status"},
			matchers:   []*client.LabelMatcher{},
			expectedItems: []*client.LabelValueSeriesCount{
				{
					LabelName: "status",
					LabelValueSeries: map[string]uint64{
						"200": 1,
						"300": 1,
						"500": 1,
					},
				},
				{
					LabelName: labels.MetricName,
					LabelValueSeries: map[string]uint64{
						"metric_0": 2,
						"metric_1": 2,
					},
				},
				{
					LabelName: "env",
					LabelValueSeries: map[string]uint64{
						"prod": 2,
					},
				},
			},
		},
		"expected status values cardinality applying matchers": {
			labelNames: []string{"status"},
			matchers: []*client.LabelMatcher{
				{Type: client.EQUAL, Name: labels.MetricName, Value: "metric_1"},
			},
			expectedItems: []*client.LabelValueSeriesCount{
				{
					LabelName:        "status",
					LabelValueSeries: map[string]uint64{"300": 1},
				},
			},
		},
		"empty response is returned when no matchers match the requested labels": {
			labelNames: []string{"status"},
			matchers: []*client.LabelMatcher{
				{Type: client.EQUAL, Name: "job", Value: "store-gateway"},
			},
			expectedItems: nil,
		},
	}

	// Create ingester
	i := requireActiveIngesterWithBlocksStorage(t, defaultIngesterTestConfig(t), nil)

	ctx := pushSeriesToIngester(t, series, i)
	// Run tests
	for tName, tc := range tests {
		t.Run(tName, func(t *testing.T) {
			req := &client.LabelValuesCardinalityRequest{
				LabelNames: tc.labelNames,
				Matchers:   tc.matchers,
			}

			s := &mockLabelValuesCardinalityServer{context: ctx}
			require.NoError(t, i.LabelValuesCardinality(req, s))

			if len(tc.expectedItems) == 0 {
				require.Len(t, s.SentResponses, 0)
				return
			}
			require.Len(t, s.SentResponses, 1)
			require.ElementsMatch(t, s.SentResponses[0].Items, tc.expectedItems)
		})
	}
}

func BenchmarkIngester_LabelValuesCardinality(b *testing.B) {
	var (
		userID              = "test"
		numSeries           = 10000
		numSamplesPerSeries = 60 * 6 // 6h on 1 sample per minute
		startTimestamp      = util.TimeToMillis(time.Now())
		step                = int64(60000) // 1 sample per minute
	)

	// Create ingester
	ing := createIngesterWithSeries(b, userID, numSeries, numSamplesPerSeries, startTimestamp, step)

	ctx := user.InjectOrgID(context.Background(), userID)
	s := &mockLabelValuesCardinalityServer{context: ctx}

	req := &client.LabelValuesCardinalityRequest{
		LabelNames: []string{labels.MetricName},
		Matchers: []*client.LabelMatcher{
			{Type: client.EQUAL, Name: "label_8", Value: "8"},
		},
	}
	b.Run("label values cardinality", func(b *testing.B) {
		// Run benchmarks
		for i := 0; i < b.N; i++ {
			err := ing.LabelValuesCardinality(req, s)
			require.NoError(b, err)
		}
	})
}

type series struct {
	lbls      labels.Labels
	value     float64
	timestamp int64
}

func pushSeriesToIngester(t testing.TB, series []series, i *Ingester) context.Context {
	ctx := user.InjectOrgID(context.Background(), "test")
	for _, series := range series {
		req, _, _, _ := mockWriteRequest(t, series.lbls, series.value, series.timestamp)
		_, err := i.Push(ctx, req)
		require.NoError(t, err)
	}
	return ctx
}

func extractItemsWithSortedValues(responses []client.LabelNamesAndValuesResponse) []*client.LabelValues {
	var items []*client.LabelValues
	for _, res := range responses {
		items = append(items, res.Items...)
	}
	for _, it := range items {
		sort.Strings(it.Values)
	}
	return items
}

func TestIngester_Query_QuerySharding(t *testing.T) {
	const (
		numSeries = 1000
		numShards = 16
	)

	// Create ingester
	i, err := prepareIngesterWithBlocksStorage(t, defaultIngesterTestConfig(t), nil)
	require.NoError(t, err)
	require.NoError(t, services.StartAndAwaitRunning(context.Background(), i))
	defer services.StopAndAwaitTerminated(context.Background(), i) //nolint:errcheck

	// Wait until it's healthy
	test.Poll(t, 1*time.Second, 1, func() interface{} {
		return i.lifecycler.HealthyInstancesCount()
	})

	ctx := user.InjectOrgID(context.Background(), userID)

	// Push all series. We push half of the series, then we compact the TSDB head into a block (flush)
	// and finally we push the remaining series. This way we can both test querying back series both
	// from compacted blocks and head.
	for seriesID := 0; seriesID < numSeries; seriesID++ {
		lbls := labels.Labels{
			{Name: labels.MetricName, Value: "foo"},
			{Name: "series_id", Value: strconv.Itoa(seriesID)},
		}

		req, _, _, _ := mockWriteRequest(t, lbls, float64(seriesID), int64(seriesID))
		_, err = i.Push(ctx, req)
		require.NoError(t, err)

		// Compact the TSDB head once half of the series have been pushed.
		if seriesID == numSeries/2 {
			i.Flush()
		}
	}

	// Query all series.
	var actualTimeseries model.Matrix

	for shardIndex := 0; shardIndex < numShards; shardIndex++ {
		req := &client.QueryRequest{
			StartTimestampMs: math.MinInt64,
			EndTimestampMs:   math.MaxInt64,
			Matchers: []*client.LabelMatcher{
				{Type: client.EQUAL, Name: model.MetricNameLabel, Value: "foo"},
				{Type: client.EQUAL, Name: sharding.ShardLabel, Value: sharding.ShardSelector{
					ShardIndex: uint64(shardIndex),
					ShardCount: uint64(numShards),
				}.LabelValue()},
			},
		}

		s := stream{ctx: ctx}
		err = i.QueryStream(req, &s)
		require.NoError(t, err)

		res, err := chunkcompat.StreamsToMatrix(model.Earliest, model.Latest, s.responses)
		require.NoError(t, err)
		actualTimeseries = append(actualTimeseries, res...)
	}

	// We expect that all series have been returned.
	assert.Len(t, actualTimeseries, numSeries)

	actualSeriesIDs := map[int]struct{}{}

	for _, series := range actualTimeseries {
		seriesID, err := strconv.Atoi(string(series.Metric[model.LabelName("series_id")]))
		require.NoError(t, err)

		// We expect no duplicated series in the result.
		_, exists := actualSeriesIDs[seriesID]
		assert.False(t, exists)
		actualSeriesIDs[seriesID] = struct{}{}

		// We expect 1 sample with the same timestamp and value we've written.
		require.Len(t, series.Values, 1)
		assert.Equal(t, int64(seriesID), int64(series.Values[0].Timestamp))
		assert.Equal(t, float64(seriesID), float64(series.Values[0].Value))
	}
}

func TestIngester_Query_ShouldNotCreateTSDBIfDoesNotExists(t *testing.T) {
	i, err := prepareIngesterWithBlocksStorage(t, defaultIngesterTestConfig(t), nil)
	require.NoError(t, err)
	require.NoError(t, services.StartAndAwaitRunning(context.Background(), i))
	defer services.StopAndAwaitTerminated(context.Background(), i) //nolint:errcheck

	// Mock request
	userID := "test"
	ctx := user.InjectOrgID(context.Background(), userID)
	req := &client.QueryRequest{}

	s := stream{ctx: ctx}
	err = i.QueryStream(req, &s)
	require.NoError(t, err)

	assert.Empty(t, s.responses)

	// Check if the TSDB has been created
	_, tsdbCreated := i.tsdbs[userID]
	assert.False(t, tsdbCreated)
}

func TestIngester_LabelValues_ShouldNotCreateTSDBIfDoesNotExists(t *testing.T) {
	i, err := prepareIngesterWithBlocksStorage(t, defaultIngesterTestConfig(t), nil)
	require.NoError(t, err)
	require.NoError(t, services.StartAndAwaitRunning(context.Background(), i))
	defer services.StopAndAwaitTerminated(context.Background(), i) //nolint:errcheck

	// Mock request
	userID := "test"
	ctx := user.InjectOrgID(context.Background(), userID)
	req := &client.LabelValuesRequest{}

	res, err := i.LabelValues(ctx, req)
	require.NoError(t, err)
	assert.Equal(t, &client.LabelValuesResponse{}, res)

	// Check if the TSDB has been created
	_, tsdbCreated := i.tsdbs[userID]
	assert.False(t, tsdbCreated)
}

func TestIngester_LabelNames_ShouldNotCreateTSDBIfDoesNotExists(t *testing.T) {
	i, err := prepareIngesterWithBlocksStorage(t, defaultIngesterTestConfig(t), nil)
	require.NoError(t, err)
	require.NoError(t, services.StartAndAwaitRunning(context.Background(), i))
	defer services.StopAndAwaitTerminated(context.Background(), i) //nolint:errcheck

	// Mock request
	userID := "test"
	ctx := user.InjectOrgID(context.Background(), userID)
	req := &client.LabelNamesRequest{EndTimestampMs: math.MaxInt64}

	res, err := i.LabelNames(ctx, req)
	require.NoError(t, err)
	assert.Equal(t, &client.LabelNamesResponse{}, res)

	// Check if the TSDB has been created
	_, tsdbCreated := i.tsdbs[userID]
	assert.False(t, tsdbCreated)
}

func TestIngester_Push_ShouldNotCreateTSDBIfNotInActiveState(t *testing.T) {
	// Configure the lifecycler to not immediately join the ring, to make sure
	// the ingester will NOT be in the ACTIVE state when we'll push samples.
	cfg := defaultIngesterTestConfig(t)
	cfg.IngesterRing.JoinAfter = 10 * time.Second

	i, err := prepareIngesterWithBlocksStorage(t, cfg, nil)
	require.NoError(t, err)
	require.NoError(t, services.StartAndAwaitRunning(context.Background(), i))
	defer services.StopAndAwaitTerminated(context.Background(), i) //nolint:errcheck
	require.Equal(t, ring.PENDING, i.lifecycler.GetState())

	// Mock request
	userID := "test"
	ctx := user.InjectOrgID(context.Background(), userID)
	req, _, _, _ := mockWriteRequest(t, labels.Labels{{Name: labels.MetricName, Value: "test"}}, 0, 0)

	res, err := i.Push(ctx, req)
	assert.EqualError(t, err, wrapWithUser(fmt.Errorf(errTSDBCreateIncompatibleState, "PENDING"), userID).Error())
	assert.Nil(t, res)

	// Check if the TSDB has been created
	_, tsdbCreated := i.tsdbs[userID]
	assert.False(t, tsdbCreated)
}

func TestIngester_getOrCreateTSDB_ShouldNotAllowToCreateTSDBIfIngesterStateIsNotActive(t *testing.T) {
	tests := map[string]struct {
		state       ring.InstanceState
		expectedErr error
	}{
		"not allow to create TSDB if in PENDING state": {
			state:       ring.PENDING,
			expectedErr: fmt.Errorf(errTSDBCreateIncompatibleState, ring.PENDING),
		},
		"not allow to create TSDB if in JOINING state": {
			state:       ring.JOINING,
			expectedErr: fmt.Errorf(errTSDBCreateIncompatibleState, ring.JOINING),
		},
		"not allow to create TSDB if in LEAVING state": {
			state:       ring.LEAVING,
			expectedErr: fmt.Errorf(errTSDBCreateIncompatibleState, ring.LEAVING),
		},
		"allow to create TSDB if in ACTIVE state": {
			state:       ring.ACTIVE,
			expectedErr: nil,
		},
	}

	for testName, testData := range tests {
		t.Run(testName, func(t *testing.T) {
			cfg := defaultIngesterTestConfig(t)
			cfg.IngesterRing.JoinAfter = 60 * time.Second

			i, err := prepareIngesterWithBlocksStorage(t, cfg, nil)
			require.NoError(t, err)
			require.NoError(t, services.StartAndAwaitRunning(context.Background(), i))
			defer services.StopAndAwaitTerminated(context.Background(), i) //nolint:errcheck

			// Switch ingester state to the expected one in the test
			if i.lifecycler.GetState() != testData.state {
				var stateChain []ring.InstanceState

				if testData.state == ring.LEAVING {
					stateChain = []ring.InstanceState{ring.ACTIVE, ring.LEAVING}
				} else {
					stateChain = []ring.InstanceState{testData.state}
				}

				for _, s := range stateChain {
					err = i.lifecycler.ChangeState(context.Background(), s)
					require.NoError(t, err)
				}
			}

			db, err := i.getOrCreateTSDB("test", false)
			assert.Equal(t, testData.expectedErr, err)

			if testData.expectedErr != nil {
				assert.Nil(t, db)
			} else {
				assert.NotNil(t, db)
			}
		})
	}
}

func Test_Ingester_MetricsForLabelMatchers(t *testing.T) {
	fixtures := []struct {
		lbls      labels.Labels
		value     float64
		timestamp int64
	}{
		{labels.Labels{{Name: labels.MetricName, Value: "test_1"}, {Name: "status", Value: "200"}}, 1, 100000},
		{labels.Labels{{Name: labels.MetricName, Value: "test_1"}, {Name: "status", Value: "500"}}, 1, 110000},
		{labels.Labels{{Name: labels.MetricName, Value: "test_2"}}, 2, 200000},
		// The two following series have the same FastFingerprint=e002a3a451262627
		{labels.Labels{{Name: labels.MetricName, Value: "collision"}, {Name: "app", Value: "l"}, {Name: "uniq0", Value: "0"}, {Name: "uniq1", Value: "1"}}, 1, 300000},
		{labels.Labels{{Name: labels.MetricName, Value: "collision"}, {Name: "app", Value: "m"}, {Name: "uniq0", Value: "1"}, {Name: "uniq1", Value: "1"}}, 1, 300000},
	}

	tests := map[string]struct {
		from     int64
		to       int64
		matchers []*client.LabelMatchers
		expected []*mimirpb.Metric
	}{
		"should return an empty response if no metric match": {
			from: math.MinInt64,
			to:   math.MaxInt64,
			matchers: []*client.LabelMatchers{{
				Matchers: []*client.LabelMatcher{
					{Type: client.EQUAL, Name: model.MetricNameLabel, Value: "unknown"},
				},
			}},
			expected: []*mimirpb.Metric{},
		},
		"should filter metrics by single matcher": {
			from: math.MinInt64,
			to:   math.MaxInt64,
			matchers: []*client.LabelMatchers{{
				Matchers: []*client.LabelMatcher{
					{Type: client.EQUAL, Name: model.MetricNameLabel, Value: "test_1"},
				},
			}},
			expected: []*mimirpb.Metric{
				{Labels: mimirpb.FromLabelsToLabelAdapters(fixtures[0].lbls)},
				{Labels: mimirpb.FromLabelsToLabelAdapters(fixtures[1].lbls)},
			},
		},
		"should filter metrics by multiple matchers": {
			from: math.MinInt64,
			to:   math.MaxInt64,
			matchers: []*client.LabelMatchers{
				{
					Matchers: []*client.LabelMatcher{
						{Type: client.EQUAL, Name: "status", Value: "200"},
					},
				},
				{
					Matchers: []*client.LabelMatcher{
						{Type: client.EQUAL, Name: model.MetricNameLabel, Value: "test_2"},
					},
				},
			},
			expected: []*mimirpb.Metric{
				{Labels: mimirpb.FromLabelsToLabelAdapters(fixtures[0].lbls)},
				{Labels: mimirpb.FromLabelsToLabelAdapters(fixtures[2].lbls)},
			},
		},
		"should filter metrics by time range to return nothing when queried for older time ranges": {
			from: 100,
			to:   1000,
			matchers: []*client.LabelMatchers{{
				Matchers: []*client.LabelMatcher{
					{Type: client.EQUAL, Name: model.MetricNameLabel, Value: "test_1"},
				},
			}},
			expected: []*mimirpb.Metric{},
		},
		"should not return duplicated metrics on overlapping matchers": {
			from: math.MinInt64,
			to:   math.MaxInt64,
			matchers: []*client.LabelMatchers{
				{
					Matchers: []*client.LabelMatcher{
						{Type: client.EQUAL, Name: model.MetricNameLabel, Value: "test_1"},
					},
				},
				{
					Matchers: []*client.LabelMatcher{
						{Type: client.REGEX_MATCH, Name: model.MetricNameLabel, Value: "test.*"},
					},
				},
			},
			expected: []*mimirpb.Metric{
				{Labels: mimirpb.FromLabelsToLabelAdapters(fixtures[0].lbls)},
				{Labels: mimirpb.FromLabelsToLabelAdapters(fixtures[1].lbls)},
				{Labels: mimirpb.FromLabelsToLabelAdapters(fixtures[2].lbls)},
			},
		},
		"should return all matching metrics even if their FastFingerprint collide": {
			from: math.MinInt64,
			to:   math.MaxInt64,
			matchers: []*client.LabelMatchers{{
				Matchers: []*client.LabelMatcher{
					{Type: client.EQUAL, Name: model.MetricNameLabel, Value: "collision"},
				},
			}},
			expected: []*mimirpb.Metric{
				{Labels: mimirpb.FromLabelsToLabelAdapters(fixtures[3].lbls)},
				{Labels: mimirpb.FromLabelsToLabelAdapters(fixtures[4].lbls)},
			},
		},
	}

	// Create ingester
	i, err := prepareIngesterWithBlocksStorage(t, defaultIngesterTestConfig(t), nil)
	require.NoError(t, err)
	require.NoError(t, services.StartAndAwaitRunning(context.Background(), i))
	defer services.StopAndAwaitTerminated(context.Background(), i) //nolint:errcheck

	// Wait until it's healthy
	test.Poll(t, 1*time.Second, 1, func() interface{} {
		return i.lifecycler.HealthyInstancesCount()
	})

	// Push fixtures
	ctx := user.InjectOrgID(context.Background(), "test")

	for _, series := range fixtures {
		req, _, _, _ := mockWriteRequest(t, series.lbls, series.value, series.timestamp)
		_, err := i.Push(ctx, req)
		require.NoError(t, err)
	}

	// Run tests
	for testName, testData := range tests {
		testData := testData

		t.Run(testName, func(t *testing.T) {
			req := &client.MetricsForLabelMatchersRequest{
				StartTimestampMs: testData.from,
				EndTimestampMs:   testData.to,
				MatchersSet:      testData.matchers,
			}

			res, err := i.MetricsForLabelMatchers(ctx, req)
			require.NoError(t, err)
			assert.ElementsMatch(t, testData.expected, res.Metric)
		})
	}
}

func Test_Ingester_MetricsForLabelMatchers_Deduplication(t *testing.T) {
	const (
		userID    = "test"
		numSeries = 100000
	)

	now := util.TimeToMillis(time.Now())
	i := createIngesterWithSeries(t, userID, numSeries, 1, now, 1)
	ctx := user.InjectOrgID(context.Background(), "test")

	req := &client.MetricsForLabelMatchersRequest{
		StartTimestampMs: now,
		EndTimestampMs:   now,
		// Overlapping matchers to make sure series are correctly deduplicated.
		MatchersSet: []*client.LabelMatchers{
			{Matchers: []*client.LabelMatcher{
				{Type: client.REGEX_MATCH, Name: model.MetricNameLabel, Value: "test.*"},
			}},
			{Matchers: []*client.LabelMatcher{
				{Type: client.REGEX_MATCH, Name: model.MetricNameLabel, Value: "test.*0"},
			}},
		},
	}

	res, err := i.MetricsForLabelMatchers(ctx, req)
	require.NoError(t, err)
	require.Len(t, res.GetMetric(), numSeries)
}

func Benchmark_Ingester_MetricsForLabelMatchers(b *testing.B) {
	var (
		userID              = "test"
		numSeries           = 10000
		numSamplesPerSeries = 60 * 6 // 6h on 1 sample per minute
		startTimestamp      = util.TimeToMillis(time.Now())
		step                = int64(60000) // 1 sample per minute
	)

	i := createIngesterWithSeries(b, userID, numSeries, numSamplesPerSeries, startTimestamp, step)
	ctx := user.InjectOrgID(context.Background(), "test")

	// Flush the ingester to ensure blocks have been compacted, so we'll test
	// fetching labels from blocks.
	i.Flush()

	b.ResetTimer()
	b.ReportAllocs()

	for n := 0; n < b.N; n++ {
		req := &client.MetricsForLabelMatchersRequest{
			StartTimestampMs: math.MinInt64,
			EndTimestampMs:   math.MaxInt64,
			MatchersSet: []*client.LabelMatchers{{Matchers: []*client.LabelMatcher{
				{Type: client.REGEX_MATCH, Name: model.MetricNameLabel, Value: "test.*"},
			}}},
		}

		res, err := i.MetricsForLabelMatchers(ctx, req)
		require.NoError(b, err)
		require.Len(b, res.GetMetric(), numSeries)
	}
}

// createIngesterWithSeries creates an ingester and push numSeries with numSamplesPerSeries each.
func createIngesterWithSeries(t testing.TB, userID string, numSeries, numSamplesPerSeries int, startTimestamp, step int64) *Ingester {
	const maxBatchSize = 1000

	// Create ingester.
	i, err := prepareIngesterWithBlocksStorage(t, defaultIngesterTestConfig(t), nil)
	require.NoError(t, err)
	require.NoError(t, services.StartAndAwaitRunning(context.Background(), i))
	t.Cleanup(func() {
		require.NoError(t, services.StopAndAwaitTerminated(context.Background(), i))
	})

	// Wait until it's healthy.
	test.Poll(t, 1*time.Second, 1, func() interface{} {
		return i.lifecycler.HealthyInstancesCount()
	})

	// Push fixtures.
	ctx := user.InjectOrgID(context.Background(), userID)

	for ts := startTimestamp; ts < startTimestamp+(step*int64(numSamplesPerSeries)); ts += step {
		for o := 0; o < numSeries; o += maxBatchSize {
			batchSize := util_math.Min(maxBatchSize, numSeries-o)

			// Generate metrics and samples (1 for each series).
			metrics := make([]labels.Labels, 0, batchSize)
			samples := make([]mimirpb.Sample, 0, batchSize)

			for s := 0; s < batchSize; s++ {
				metrics = append(metrics, labels.Labels{
					{Name: labels.MetricName, Value: fmt.Sprintf("test_%d", o+s)},
				})

				samples = append(samples, mimirpb.Sample{
					TimestampMs: ts,
					Value:       1,
				})
			}

			// Send metrics to the ingester.
			req := mimirpb.ToWriteRequest(metrics, samples, nil, nil, mimirpb.API)
			_, err := i.Push(ctx, req)
			require.NoError(t, err)
		}
	}

	return i
}

func TestIngester_QueryStream(t *testing.T) {
	// Create ingester.
	cfg := defaultIngesterTestConfig(t)

	// Change stream type in runtime.
	var streamType QueryStreamType
	cfg.StreamTypeFn = func() QueryStreamType {
		return streamType
	}

	i, err := prepareIngesterWithBlocksStorage(t, cfg, nil)
	require.NoError(t, err)
	require.NoError(t, services.StartAndAwaitRunning(context.Background(), i))
	defer services.StopAndAwaitTerminated(context.Background(), i) //nolint:errcheck

	// Wait until it's healthy.
	test.Poll(t, 1*time.Second, 1, func() interface{} {
		return i.lifecycler.HealthyInstancesCount()
	})

	ctx := user.InjectOrgID(context.Background(), userID)

	// Push all series. We push half of the series, then we compact the TSDB head into a block (flush)
	// and finally we push the remaining series. This way we can both test querying back series both
	// from compacted blocks and head.
	const numSeries = 1000

	for seriesID := 0; seriesID < numSeries; seriesID++ {
		lbls := labels.Labels{
			{Name: labels.MetricName, Value: "foo"},
			{Name: "series_id", Value: strconv.Itoa(seriesID)},
		}

		req, _, _, _ := mockWriteRequest(t, lbls, float64(seriesID), int64(seriesID))
		_, err = i.Push(ctx, req)
		require.NoError(t, err)

		// Compact the TSDB head once half of the series have been pushed.
		if seriesID == numSeries/2 {
			i.Flush()
		}
	}

	// Create a GRPC server used to query back the data.
	serv := grpc.NewServer(grpc.StreamInterceptor(middleware.StreamServerUserHeaderInterceptor))
	defer serv.GracefulStop()
	client.RegisterIngesterServer(serv, i)

	listener, err := net.Listen("tcp", "localhost:0")
	require.NoError(t, err)

	go func() {
		require.NoError(t, serv.Serve(listener))
	}()

	// Query back the series using GRPC streaming.
	c, err := client.MakeIngesterClient(listener.Addr().String(), defaultClientTestConfig())
	require.NoError(t, err)
	defer c.Close()

	tests := map[string]struct {
		streamType         QueryStreamType
		numShards          int
		expectedStreamType QueryStreamType
	}{
		"should query chunks by default": {
			streamType:         QueryStreamDefault,
			expectedStreamType: QueryStreamChunks,
		},
		"should query samples when configured with QueryStreamSamples": {
			streamType:         QueryStreamSamples,
			expectedStreamType: QueryStreamSamples,
		},
		"should query chunks when configured with QueryStreamChunks": {
			streamType:         QueryStreamChunks,
			expectedStreamType: QueryStreamChunks,
		},
		"should support sharding when query samples": {
			streamType:         QueryStreamSamples,
			numShards:          16,
			expectedStreamType: QueryStreamSamples,
		},
		"should support sharding when query chunks": {
			streamType:         QueryStreamChunks,
			numShards:          16,
			expectedStreamType: QueryStreamChunks,
		},
	}

	for testName, testData := range tests {
		t.Run(testName, func(t *testing.T) {
			// Configure the stream type.
			streamType = testData.streamType

			// Query all series.
			var actualTimeseries []mimirpb.TimeSeries
			var actualChunkseries []client.TimeSeriesChunk

			runQueryAndSaveResponse := func(req *client.QueryRequest) (receivedSeries int, err error) {
				s, err := c.QueryStream(ctx, req)
				if err != nil {
					return 0, err
				}

				for {
					resp, err := s.Recv()
					if err == io.EOF {
						break
					}
					if err != nil {
						return receivedSeries, err
					}

					actualTimeseries = append(actualTimeseries, resp.Timeseries...)
					actualChunkseries = append(actualChunkseries, resp.Chunkseries...)

					receivedSeries += len(resp.Timeseries)
					receivedSeries += len(resp.Chunkseries)
				}

				return receivedSeries, nil
			}

			if testData.numShards > 0 {
				for shardIndex := 0; shardIndex < testData.numShards; shardIndex++ {
					receivedSeries, err := runQueryAndSaveResponse(&client.QueryRequest{
						StartTimestampMs: math.MinInt64,
						EndTimestampMs:   math.MaxInt64,
						Matchers: []*client.LabelMatcher{
							{Type: client.EQUAL, Name: model.MetricNameLabel, Value: "foo"},
							{Type: client.EQUAL, Name: sharding.ShardLabel, Value: sharding.ShardSelector{
								ShardIndex: uint64(shardIndex),
								ShardCount: uint64(testData.numShards),
							}.LabelValue()},
						},
					})

					require.NoError(t, err)
					assert.Greater(t, receivedSeries, 0)
				}
			} else {
				receivedSeries, err := runQueryAndSaveResponse(&client.QueryRequest{
					StartTimestampMs: math.MinInt64,
					EndTimestampMs:   math.MaxInt64,
					Matchers:         []*client.LabelMatcher{{Type: client.EQUAL, Name: model.MetricNameLabel, Value: "foo"}},
				})

				require.NoError(t, err)
				assert.Greater(t, receivedSeries, 0)
			}

			// Ensure we received the expected data types in response.
			if testData.expectedStreamType == QueryStreamSamples {
				assert.Len(t, actualTimeseries, numSeries)
				assert.Empty(t, actualChunkseries)
			} else {
				assert.Len(t, actualChunkseries, numSeries)
				assert.Empty(t, actualTimeseries)
			}

			// We expect that all series have been returned.
			actualSeriesIDs := map[int]struct{}{}

			for _, series := range actualTimeseries {
				seriesID, err := strconv.Atoi(mimirpb.FromLabelAdaptersToLabels(series.Labels).Get("series_id"))
				require.NoError(t, err)

				// We expect no duplicated series in the result.
				_, exists := actualSeriesIDs[seriesID]
				assert.False(t, exists)
				actualSeriesIDs[seriesID] = struct{}{}

				// We expect 1 sample with the same timestamp and value we've written.
				require.Len(t, series.Samples, 1)
				assert.Equal(t, int64(seriesID), series.Samples[0].TimestampMs)
				assert.Equal(t, float64(seriesID), series.Samples[0].Value)
			}

			for _, series := range actualChunkseries {
				seriesID, err := strconv.Atoi(mimirpb.FromLabelAdaptersToLabels(series.Labels).Get("series_id"))
				require.NoError(t, err)

				// We expect no duplicated series in the result.
				_, exists := actualSeriesIDs[seriesID]
				assert.False(t, exists)
				actualSeriesIDs[seriesID] = struct{}{}

				// We expect 1 chunk.
				require.Len(t, series.Chunks, 1)

				data, err := chunkenc.FromData(chunkenc.EncXOR, series.Chunks[0].Data)
				require.NoError(t, err)

				// We expect 1 sample with the same timestamp and value we've written.
				it := data.Iterator(nil)

				require.True(t, it.Next())
				actualTs, actualValue := it.At()
				assert.Equal(t, int64(seriesID), actualTs)
				assert.Equal(t, float64(seriesID), actualValue)

				assert.False(t, it.Next())
				assert.NoError(t, it.Err())
			}
		})
	}
}

func TestIngester_QueryStreamManySamples(t *testing.T) {
	// Create ingester.
	cfg := defaultIngesterTestConfig(t)
	cfg.StreamChunksWhenUsingBlocks = false

	i, err := prepareIngesterWithBlocksStorage(t, cfg, nil)
	require.NoError(t, err)
	require.NoError(t, services.StartAndAwaitRunning(context.Background(), i))
	defer services.StopAndAwaitTerminated(context.Background(), i) //nolint:errcheck

	// Wait until it's healthy.
	test.Poll(t, 1*time.Second, 1, func() interface{} {
		return i.lifecycler.HealthyInstancesCount()
	})

	// Push series.
	ctx := user.InjectOrgID(context.Background(), userID)

	const samplesCount = 100000
	samples := make([]mimirpb.Sample, 0, samplesCount)

	for i := 0; i < samplesCount; i++ {
		samples = append(samples, mimirpb.Sample{
			Value:       float64(i),
			TimestampMs: int64(i),
		})
	}

	// 10k samples encode to around 140 KiB,
	_, err = i.Push(ctx, writeRequestSingleSeries(labels.Labels{{Name: labels.MetricName, Value: "foo"}, {Name: "l", Value: "1"}}, samples[0:10000]))
	require.NoError(t, err)

	// 100k samples encode to around 1.4 MiB,
	_, err = i.Push(ctx, writeRequestSingleSeries(labels.Labels{{Name: labels.MetricName, Value: "foo"}, {Name: "l", Value: "2"}}, samples))
	require.NoError(t, err)

	// 50k samples encode to around 716 KiB,
	_, err = i.Push(ctx, writeRequestSingleSeries(labels.Labels{{Name: labels.MetricName, Value: "foo"}, {Name: "l", Value: "3"}}, samples[0:50000]))
	require.NoError(t, err)

	// Create a GRPC server used to query back the data.
	serv := grpc.NewServer(grpc.StreamInterceptor(middleware.StreamServerUserHeaderInterceptor))
	defer serv.GracefulStop()
	client.RegisterIngesterServer(serv, i)

	listener, err := net.Listen("tcp", "localhost:0")
	require.NoError(t, err)

	go func() {
		require.NoError(t, serv.Serve(listener))
	}()

	// Query back the series using GRPC streaming.
	c, err := client.MakeIngesterClient(listener.Addr().String(), defaultClientTestConfig())
	require.NoError(t, err)
	defer c.Close()

	s, err := c.QueryStream(ctx, &client.QueryRequest{
		StartTimestampMs: 0,
		EndTimestampMs:   samplesCount + 1,

		Matchers: []*client.LabelMatcher{{
			Type:  client.EQUAL,
			Name:  model.MetricNameLabel,
			Value: "foo",
		}},
	})
	require.NoError(t, err)

	recvMsgs := 0
	series := 0
	totalSamples := 0

	for {
		resp, err := s.Recv()
		if err == io.EOF {
			break
		}
		require.NoError(t, err)
		require.True(t, len(resp.Timeseries) > 0) // No empty messages.

		recvMsgs++
		series += len(resp.Timeseries)

		for _, ts := range resp.Timeseries {
			totalSamples += len(ts.Samples)
		}
	}

	// As ingester doesn't guarantee sorting of series, we can get 2 (10k + 50k in first, 100k in second)
	// or 3 messages (small series first, 100k second, small series last).

	require.True(t, 2 <= recvMsgs && recvMsgs <= 3)
	require.Equal(t, 3, series)
	require.Equal(t, 10000+50000+samplesCount, totalSamples)
}

func TestIngester_QueryStreamManySamplesChunks(t *testing.T) {
	// Create ingester.
	cfg := defaultIngesterTestConfig(t)
	cfg.StreamChunksWhenUsingBlocks = true

	i, err := prepareIngesterWithBlocksStorage(t, cfg, nil)
	require.NoError(t, err)
	require.NoError(t, services.StartAndAwaitRunning(context.Background(), i))
	defer services.StopAndAwaitTerminated(context.Background(), i) //nolint:errcheck

	// Wait until it's healthy.
	test.Poll(t, 1*time.Second, 1, func() interface{} {
		return i.lifecycler.HealthyInstancesCount()
	})

	// Push series.
	ctx := user.InjectOrgID(context.Background(), userID)

	const samplesCount = 1000000
	samples := make([]mimirpb.Sample, 0, samplesCount)

	for i := 0; i < samplesCount; i++ {
		samples = append(samples, mimirpb.Sample{
			Value:       float64(i),
			TimestampMs: int64(i),
		})
	}

	// 100k samples in chunks use about 154 KiB,
	_, err = i.Push(ctx, writeRequestSingleSeries(labels.Labels{{Name: labels.MetricName, Value: "foo"}, {Name: "l", Value: "1"}}, samples[0:100000]))
	require.NoError(t, err)

	// 1M samples in chunks use about 1.51 MiB,
	_, err = i.Push(ctx, writeRequestSingleSeries(labels.Labels{{Name: labels.MetricName, Value: "foo"}, {Name: "l", Value: "2"}}, samples))
	require.NoError(t, err)

	// 500k samples in chunks need 775 KiB,
	_, err = i.Push(ctx, writeRequestSingleSeries(labels.Labels{{Name: labels.MetricName, Value: "foo"}, {Name: "l", Value: "3"}}, samples[0:500000]))
	require.NoError(t, err)

	// Create a GRPC server used to query back the data.
	serv := grpc.NewServer(grpc.StreamInterceptor(middleware.StreamServerUserHeaderInterceptor))
	defer serv.GracefulStop()
	client.RegisterIngesterServer(serv, i)

	listener, err := net.Listen("tcp", "localhost:0")
	require.NoError(t, err)

	go func() {
		require.NoError(t, serv.Serve(listener))
	}()

	// Query back the series using GRPC streaming.
	c, err := client.MakeIngesterClient(listener.Addr().String(), defaultClientTestConfig())
	require.NoError(t, err)
	defer c.Close()

	s, err := c.QueryStream(ctx, &client.QueryRequest{
		StartTimestampMs: 0,
		EndTimestampMs:   samplesCount + 1,

		Matchers: []*client.LabelMatcher{{
			Type:  client.EQUAL,
			Name:  model.MetricNameLabel,
			Value: "foo",
		}},
	})
	require.NoError(t, err)

	recvMsgs := 0
	series := 0
	totalSamples := 0

	for {
		resp, err := s.Recv()
		if err == io.EOF {
			break
		}
		require.NoError(t, err)
		require.True(t, len(resp.Chunkseries) > 0) // No empty messages.

		recvMsgs++
		series += len(resp.Chunkseries)

		for _, ts := range resp.Chunkseries {
			for _, c := range ts.Chunks {
				ch, err := chunk.NewForEncoding(chunk.Encoding(c.Encoding))
				require.NoError(t, err)
				require.NoError(t, ch.UnmarshalFromBuf(c.Data))

				totalSamples += ch.Len()
			}
		}
	}

	// As ingester doesn't guarantee sorting of series, we can get 2 (100k + 500k in first, 1M in second)
	// or 3 messages (100k or 500k first, 1M second, and 500k or 100k last).

	require.True(t, 2 <= recvMsgs && recvMsgs <= 3)
	require.Equal(t, 3, series)
	require.Equal(t, 100000+500000+samplesCount, totalSamples)
}

func writeRequestSingleSeries(lbls labels.Labels, samples []mimirpb.Sample) *mimirpb.WriteRequest {
	req := &mimirpb.WriteRequest{
		Source: mimirpb.API,
	}

	ts := mimirpb.TimeSeries{}
	ts.Labels = mimirpb.FromLabelsToLabelAdapters(lbls)
	ts.Samples = samples
	req.Timeseries = append(req.Timeseries, mimirpb.PreallocTimeseries{TimeSeries: &ts})

	return req
}

type mockQueryStreamServer struct {
	grpc.ServerStream
	ctx context.Context
}

func (m *mockQueryStreamServer) Send(response *client.QueryStreamResponse) error {
	return nil
}

func (m *mockQueryStreamServer) Context() context.Context {
	return m.ctx
}

func BenchmarkIngester_QueryStream(b *testing.B) {
	const (
		numSeries       = 25000 // Number of series to push.
		numHeadSamples  = 240   // Number of samples in the TSDB Head (2h of samples at 30s scrape interval).
		numBlockSamples = 240   // Number of samples in compacted blocks (2h of samples at 30s scrape interval).
		numShards       = 16    // Number of shards to query when query sharding is enabled.
	)

	cfg := defaultIngesterTestConfig(b)
	limits := defaultLimitsTestConfig()
	limits.MaxGlobalSeriesPerMetric = 0
	limits.MaxGlobalSeriesPerUser = 0

	// Change stream type in runtime.
	var streamType QueryStreamType
	cfg.StreamTypeFn = func() QueryStreamType {
		return streamType
	}

	// Create ingester.
	i, err := prepareIngesterWithBlocksStorageAndLimits(b, cfg, limits, "", nil)
	require.NoError(b, err)
	require.NoError(b, services.StartAndAwaitRunning(context.Background(), i))
	b.Cleanup(func() {
		require.NoError(b, services.StopAndAwaitTerminated(context.Background(), i))
	})

	// Wait until it's healthy.
	test.Poll(b, 1*time.Second, 1, func() interface{} {
		return i.lifecycler.HealthyInstancesCount()
	})

	// Push series to a compacted block.
	ctx := user.InjectOrgID(context.Background(), userID)

	samples := make([]mimirpb.Sample, 0, numBlockSamples)

	for i := 0; i < numBlockSamples; i++ {
		samples = append(samples, mimirpb.Sample{
			Value:       float64(i),
			TimestampMs: int64(i),
		})
	}

	for s := 0; s < numSeries; s++ {
		_, err = i.Push(ctx, writeRequestSingleSeries(labels.Labels{{Name: labels.MetricName, Value: "foo"}, {Name: "l", Value: strconv.Itoa(s)}}, samples))
		require.NoError(b, err)
	}

	i.Flush()

	// Push series to TSDB head.
	samples = samples[:0]
	for i := numBlockSamples; i < numBlockSamples+numHeadSamples; i++ {
		samples = append(samples, mimirpb.Sample{
			Value:       float64(i),
			TimestampMs: int64(i),
		})
	}

	for s := 0; s < numSeries; s++ {
		_, err = i.Push(ctx, writeRequestSingleSeries(labels.Labels{{Name: labels.MetricName, Value: "foo"}, {Name: "l", Value: strconv.Itoa(s)}}, samples))
		require.NoError(b, err)
	}

	// Benchmark different ranges.
	ranges := []struct {
		name       string
		start, end int64
	}{
		{
			name:  "full data",
			start: math.MinInt64,
			end:   math.MaxInt64,
		},
		{
			name:  "partial block",
			start: 1,
			end:   numBlockSamples / 3,
		},
		{
			name:  "partial head",
			start: numBlockSamples + 5,
			end:   numBlockSamples + numHeadSamples - 5,
		},
		{
			name:  "head + partial block",
			start: numBlockSamples / 3,
			end:   numBlockSamples + numHeadSamples,
		},
	}

	b.Run("query samples", func(b *testing.B) {
		streamType = QueryStreamSamples

		for _, timeRange := range ranges {
			for _, queryShardingEnabled := range []bool{false, true} {
				b.Run(fmt.Sprintf("time range=%v, query sharding=%v", timeRange.name, queryShardingEnabled), func(b *testing.B) {
					benchmarkIngesterQueryStream(ctx, b, i, timeRange.start, timeRange.end, queryShardingEnabled, numShards)
				})
			}
		}
	})

	b.Run("query chunks", func(b *testing.B) {
		streamType = QueryStreamChunks

		for _, timeRange := range ranges {
			for _, queryShardingEnabled := range []bool{false, true} {
				b.Run(fmt.Sprintf("time range=%v, query sharding=%v", timeRange.name, queryShardingEnabled), func(b *testing.B) {
					benchmarkIngesterQueryStream(ctx, b, i, timeRange.start, timeRange.end, queryShardingEnabled, numShards)
				})
			}
		}
	})
}

func requireActiveIngesterWithBlocksStorage(t testing.TB, ingesterCfg Config, registerer prometheus.Registerer) *Ingester {
	ingester := getStartedIngesterWithBlocksStorage(t, ingesterCfg, registerer)
	// Wait until the ingester is healthy
	test.Poll(t, 100*time.Millisecond, 1, func() interface{} {
		return ingester.lifecycler.HealthyInstancesCount()
	})
	return ingester
}

func getStartedIngesterWithBlocksStorage(t testing.TB, ingesterCfg Config, registerer prometheus.Registerer) *Ingester {
	ingester, err := prepareIngesterWithBlocksStorage(t, ingesterCfg, registerer)
	require.NoError(t, err)
	ctx := context.Background()
	require.NoError(t, services.StartAndAwaitRunning(ctx, ingester))
	t.Cleanup(func() {
		require.NoError(t, services.StopAndAwaitTerminated(ctx, ingester))
	})
	return ingester
}

func benchmarkIngesterQueryStream(ctx context.Context, b *testing.B, i *Ingester, start, end int64, queryShardingEnabled bool, numShards int) {
	mockStream := &mockQueryStreamServer{ctx: ctx}

	metricMatcher := &client.LabelMatcher{
		Type:  client.EQUAL,
		Name:  model.MetricNameLabel,
		Value: "foo",
	}

	for ix := 0; ix < b.N; ix++ {
		if queryShardingEnabled {
			// Query each shard.
			for idx := 0; idx < numShards; idx++ {
				req := &client.QueryRequest{
					StartTimestampMs: start,
					EndTimestampMs:   end,
					Matchers: []*client.LabelMatcher{metricMatcher, {
						Type:  client.EQUAL,
						Name:  sharding.ShardLabel,
						Value: sharding.ShardSelector{ShardIndex: uint64(idx), ShardCount: uint64(numShards)}.LabelValue(),
					}},
				}

				err := i.QueryStream(req, mockStream)
				require.NoError(b, err)
			}
		} else {
			req := &client.QueryRequest{
				StartTimestampMs: start,
				EndTimestampMs:   end,
				Matchers:         []*client.LabelMatcher{metricMatcher},
			}

			err := i.QueryStream(req, mockStream)
			require.NoError(b, err)
		}
	}
}

func mockWriteRequest(t testing.TB, lbls labels.Labels, value float64, timestampMs int64) (*mimirpb.WriteRequest, *client.QueryResponse, *client.QueryStreamResponse, *client.QueryStreamResponse) {
	samples := []mimirpb.Sample{
		{
			TimestampMs: timestampMs,
			Value:       value,
		},
	}

	req := mimirpb.ToWriteRequest([]labels.Labels{lbls}, samples, nil, nil, mimirpb.API)

	// Generate the expected response
	expectedQueryRes := &client.QueryResponse{
		Timeseries: []mimirpb.TimeSeries{
			{
				Labels:  mimirpb.FromLabelsToLabelAdapters(lbls),
				Samples: samples,
			},
		},
	}

	expectedQueryStreamResSamples := &client.QueryStreamResponse{
		Timeseries: []mimirpb.TimeSeries{
			{
				Labels:  mimirpb.FromLabelsToLabelAdapters(lbls),
				Samples: samples,
			},
		},
	}

	chk := chunkenc.NewXORChunk()
	app, err := chk.Appender()
	require.NoError(t, err)
	app.Append(timestampMs, value)
	chk.Compact()

	expectedQueryStreamResChunks := &client.QueryStreamResponse{
		Chunkseries: []client.TimeSeriesChunk{
			{
				Labels: mimirpb.FromLabelsToLabelAdapters(lbls),
				Chunks: []client.Chunk{
					{
						StartTimestampMs: timestampMs,
						EndTimestampMs:   timestampMs,
						Encoding:         int32(chunk.PrometheusXorChunk),
						Data:             chk.Bytes(),
					},
				},
			},
		},
	}

	return req, expectedQueryRes, expectedQueryStreamResSamples, expectedQueryStreamResChunks
}

func prepareIngesterWithBlocksStorage(t testing.TB, ingesterCfg Config, registerer prometheus.Registerer) (*Ingester, error) {
	return prepareIngesterWithBlocksStorageAndLimits(t, ingesterCfg, defaultLimitsTestConfig(), "", registerer)
}

func prepareIngesterWithBlocksStorageAndLimits(t testing.TB, ingesterCfg Config, limits validation.Limits, dataDir string, registerer prometheus.Registerer) (*Ingester, error) {
	overrides, err := validation.NewOverrides(limits, nil)
	if err != nil {
		return nil, err
	}
	return prepareIngesterWithBlockStorageAndOverrides(t, ingesterCfg, overrides, dataDir, registerer)
}

func prepareIngesterWithBlockStorageAndOverrides(t testing.TB, ingesterCfg Config, overrides *validation.Overrides, dataDir string, registerer prometheus.Registerer) (*Ingester, error) {
	// Create a data dir if none has been provided.
	if dataDir == "" {
		dataDir = t.TempDir()
	}

	bucketDir := t.TempDir()

	ingesterCfg.BlocksStorageConfig.TSDB.Dir = dataDir
	ingesterCfg.BlocksStorageConfig.Bucket.Backend = "filesystem"
	ingesterCfg.BlocksStorageConfig.Bucket.Filesystem.Directory = bucketDir

	ingester, err := New(ingesterCfg, overrides, registerer, log.NewNopLogger())
	if err != nil {
		return nil, err
	}

	return ingester, nil
}

func TestIngester_OpenExistingTSDBOnStartup(t *testing.T) {
	t.Parallel()

	tests := map[string]struct {
		concurrency int
		setup       func(*testing.T, string)
		check       func(*testing.T, *Ingester)
		expectedErr string
	}{
		"should not load TSDB if the user directory is empty": {
			concurrency: 10,
			setup: func(t *testing.T, dir string) {
				require.NoError(t, os.Mkdir(filepath.Join(dir, "user0"), 0700))
			},
			check: func(t *testing.T, i *Ingester) {
				require.Nil(t, i.getTSDB("user0"))
			},
		},
		"should not load any TSDB if the root directory is empty": {
			concurrency: 10,
			setup:       func(t *testing.T, dir string) {},
			check: func(t *testing.T, i *Ingester) {
				require.Zero(t, len(i.tsdbs))
			},
		},
		"should not load any TSDB is the root directory is missing": {
			concurrency: 10,
			setup: func(t *testing.T, dir string) {
				require.NoError(t, os.Remove(dir))
			},
			check: func(t *testing.T, i *Ingester) {
				require.Zero(t, len(i.tsdbs))
			},
		},
		"should load TSDB for any non-empty user directory": {
			concurrency: 10,
			setup: func(t *testing.T, dir string) {
				require.NoError(t, os.MkdirAll(filepath.Join(dir, "user0", "dummy"), 0700))
				require.NoError(t, os.MkdirAll(filepath.Join(dir, "user1", "dummy"), 0700))
				require.NoError(t, os.Mkdir(filepath.Join(dir, "user2"), 0700))
			},
			check: func(t *testing.T, i *Ingester) {
				require.Equal(t, 2, len(i.tsdbs))
				require.NotNil(t, i.getTSDB("user0"))
				require.NotNil(t, i.getTSDB("user1"))
				require.Nil(t, i.getTSDB("user2"))
			},
		},
		"should load all TSDBs on concurrency < number of TSDBs": {
			concurrency: 2,
			setup: func(t *testing.T, dir string) {
				require.NoError(t, os.MkdirAll(filepath.Join(dir, "user0", "dummy"), 0700))
				require.NoError(t, os.MkdirAll(filepath.Join(dir, "user1", "dummy"), 0700))
				require.NoError(t, os.MkdirAll(filepath.Join(dir, "user2", "dummy"), 0700))
				require.NoError(t, os.MkdirAll(filepath.Join(dir, "user3", "dummy"), 0700))
				require.NoError(t, os.MkdirAll(filepath.Join(dir, "user4", "dummy"), 0700))
			},
			check: func(t *testing.T, i *Ingester) {
				require.Equal(t, 5, len(i.tsdbs))
				require.NotNil(t, i.getTSDB("user0"))
				require.NotNil(t, i.getTSDB("user1"))
				require.NotNil(t, i.getTSDB("user2"))
				require.NotNil(t, i.getTSDB("user3"))
				require.NotNil(t, i.getTSDB("user4"))
			},
		},
		"should fail and rollback if an error occur while loading a TSDB on concurrency > number of TSDBs": {
			concurrency: 10,
			setup: func(t *testing.T, dir string) {
				// Create a fake TSDB on disk with an empty chunks head segment file (it's invalid unless
				// it's the last one and opening TSDB should fail).
				require.NoError(t, os.MkdirAll(filepath.Join(dir, "user0", "wal", ""), 0700))
				require.NoError(t, os.MkdirAll(filepath.Join(dir, "user0", "chunks_head", ""), 0700))
				require.NoError(t, ioutil.WriteFile(filepath.Join(dir, "user0", "chunks_head", "00000001"), nil, 0700))
				require.NoError(t, ioutil.WriteFile(filepath.Join(dir, "user0", "chunks_head", "00000002"), nil, 0700))

				require.NoError(t, os.MkdirAll(filepath.Join(dir, "user1", "dummy"), 0700))
			},
			check: func(t *testing.T, i *Ingester) {
				require.Equal(t, 0, len(i.tsdbs))
				require.Nil(t, i.getTSDB("user0"))
				require.Nil(t, i.getTSDB("user1"))
			},
			expectedErr: "unable to open TSDB for user user0",
		},
		"should fail and rollback if an error occur while loading a TSDB on concurrency < number of TSDBs": {
			concurrency: 2,
			setup: func(t *testing.T, dir string) {
				require.NoError(t, os.MkdirAll(filepath.Join(dir, "user0", "dummy"), 0700))
				require.NoError(t, os.MkdirAll(filepath.Join(dir, "user1", "dummy"), 0700))
				require.NoError(t, os.MkdirAll(filepath.Join(dir, "user3", "dummy"), 0700))
				require.NoError(t, os.MkdirAll(filepath.Join(dir, "user4", "dummy"), 0700))

				// Create a fake TSDB on disk with an empty chunks head segment file (it's invalid unless
				// it's the last one and opening TSDB should fail).
				require.NoError(t, os.MkdirAll(filepath.Join(dir, "user2", "wal", ""), 0700))
				require.NoError(t, os.MkdirAll(filepath.Join(dir, "user2", "chunks_head", ""), 0700))
				require.NoError(t, ioutil.WriteFile(filepath.Join(dir, "user2", "chunks_head", "00000001"), nil, 0700))
				require.NoError(t, ioutil.WriteFile(filepath.Join(dir, "user2", "chunks_head", "00000002"), nil, 0700))
			},
			check: func(t *testing.T, i *Ingester) {
				require.Equal(t, 0, len(i.tsdbs))
				require.Nil(t, i.getTSDB("user0"))
				require.Nil(t, i.getTSDB("user1"))
				require.Nil(t, i.getTSDB("user2"))
				require.Nil(t, i.getTSDB("user3"))
				require.Nil(t, i.getTSDB("user4"))
			},
			expectedErr: "unable to open TSDB for user user2",
		},
	}

	for name, test := range tests {
		testName := name
		testData := test
		t.Run(testName, func(t *testing.T) {
			limits := defaultLimitsTestConfig()

			overrides, err := validation.NewOverrides(limits, nil)
			require.NoError(t, err)

			// Create a temporary directory for TSDB
			tempDir := t.TempDir()

			ingesterCfg := defaultIngesterTestConfig(t)
			ingesterCfg.BlocksStorageConfig.TSDB.Dir = tempDir
			ingesterCfg.BlocksStorageConfig.TSDB.MaxTSDBOpeningConcurrencyOnStartup = testData.concurrency
			ingesterCfg.BlocksStorageConfig.Bucket.Backend = "s3"
			ingesterCfg.BlocksStorageConfig.Bucket.S3.Endpoint = "localhost"

			// setup the tsdbs dir
			testData.setup(t, tempDir)

			ingester, err := New(ingesterCfg, overrides, nil, log.NewNopLogger())
			require.NoError(t, err)

			startErr := services.StartAndAwaitRunning(context.Background(), ingester)
			if testData.expectedErr == "" {
				require.NoError(t, startErr)
			} else {
				require.Error(t, startErr)
				assert.Contains(t, startErr.Error(), testData.expectedErr)
			}

			defer services.StopAndAwaitTerminated(context.Background(), ingester) //nolint:errcheck
			testData.check(t, ingester)
		})
	}
}

func TestIngester_shipBlocks(t *testing.T) {
	cfg := defaultIngesterTestConfig(t)
	cfg.BlocksStorageConfig.TSDB.ShipConcurrency = 2

	// Create ingester
	i, err := prepareIngesterWithBlocksStorage(t, cfg, nil)
	require.NoError(t, err)
	require.NoError(t, services.StartAndAwaitRunning(context.Background(), i))
	defer services.StopAndAwaitTerminated(context.Background(), i) //nolint:errcheck

	// Wait until it's healthy
	test.Poll(t, 1*time.Second, 1, func() interface{} {
		return i.lifecycler.HealthyInstancesCount()
	})

	// Create the TSDB for 3 users and then replace the shipper with the mocked one
	mocks := []*uploaderMock{}
	for _, userID := range []string{"user-1", "user-2", "user-3"} {
		userDB, err := i.getOrCreateTSDB(userID, false)
		require.NoError(t, err)
		require.NotNil(t, userDB)

		m := &uploaderMock{}
		m.On("Sync", mock.Anything).Return(0, nil)
		mocks = append(mocks, m)

		userDB.shipper = m
	}

	// Ship blocks and assert on the mocked shipper
	i.shipBlocks(context.Background(), nil)

	for _, m := range mocks {
		m.AssertNumberOfCalls(t, "Sync", 1)
	}
}

func TestIngester_dontShipBlocksWhenTenantDeletionMarkerIsPresent(t *testing.T) {
	cfg := defaultIngesterTestConfig(t)
	cfg.BlocksStorageConfig.TSDB.ShipConcurrency = 2

	// Create ingester
	i, err := prepareIngesterWithBlocksStorage(t, cfg, nil)
	require.NoError(t, err)

	// Use in-memory bucket.
	bucket := objstore.NewInMemBucket()

	i.bucket = bucket
	require.NoError(t, services.StartAndAwaitRunning(context.Background(), i))
	defer services.StopAndAwaitTerminated(context.Background(), i) //nolint:errcheck

	// Wait until it's healthy
	test.Poll(t, 1*time.Second, 1, func() interface{} {
		return i.lifecycler.HealthyInstancesCount()
	})

	pushSingleSampleWithMetadata(t, i)
	require.Equal(t, int64(1), i.seriesCount.Load())
	i.compactBlocks(context.Background(), true, nil)
	require.Equal(t, int64(0), i.seriesCount.Load())
	i.shipBlocks(context.Background(), nil)

	numObjects := len(bucket.Objects())
	require.NotZero(t, numObjects)

	require.NoError(t, mimir_tsdb.WriteTenantDeletionMark(context.Background(), bucket, userID, nil, mimir_tsdb.NewTenantDeletionMark(time.Now())))
	numObjects++ // For deletion marker

	db := i.getTSDB(userID)
	require.NotNil(t, db)
	db.lastDeletionMarkCheck.Store(0)

	// After writing tenant deletion mark,
	pushSingleSampleWithMetadata(t, i)
	require.Equal(t, int64(1), i.seriesCount.Load())
	i.compactBlocks(context.Background(), true, nil)
	require.Equal(t, int64(0), i.seriesCount.Load())
	i.shipBlocks(context.Background(), nil)

	numObjectsAfterMarkingTenantForDeletion := len(bucket.Objects())
	require.Equal(t, numObjects, numObjectsAfterMarkingTenantForDeletion)
	require.Equal(t, tsdbTenantMarkedForDeletion, i.closeAndDeleteUserTSDBIfIdle(userID))
}

func TestIngester_seriesCountIsCorrectAfterClosingTSDBForDeletedTenant(t *testing.T) {
	cfg := defaultIngesterTestConfig(t)
	cfg.BlocksStorageConfig.TSDB.ShipConcurrency = 2

	// Create ingester
	i, err := prepareIngesterWithBlocksStorage(t, cfg, nil)
	require.NoError(t, err)

	// Use in-memory bucket.
	bucket := objstore.NewInMemBucket()

	// Write tenant deletion mark.
	require.NoError(t, mimir_tsdb.WriteTenantDeletionMark(context.Background(), bucket, userID, nil, mimir_tsdb.NewTenantDeletionMark(time.Now())))

	i.bucket = bucket
	require.NoError(t, services.StartAndAwaitRunning(context.Background(), i))
	defer services.StopAndAwaitTerminated(context.Background(), i) //nolint:errcheck

	// Wait until it's healthy
	test.Poll(t, 1*time.Second, 1, func() interface{} {
		return i.lifecycler.HealthyInstancesCount()
	})

	pushSingleSampleWithMetadata(t, i)
	require.Equal(t, int64(1), i.seriesCount.Load())

	// We call shipBlocks to check for deletion marker (it happens inside this method).
	i.shipBlocks(context.Background(), nil)

	// Verify that tenant deletion mark was found.
	db := i.getTSDB(userID)
	require.NotNil(t, db)
	require.True(t, db.deletionMarkFound.Load())

	// If we try to close TSDB now, it should succeed, even though TSDB is not idle and empty.
	require.Equal(t, uint64(1), db.Head().NumSeries())
	require.Equal(t, tsdbTenantMarkedForDeletion, i.closeAndDeleteUserTSDBIfIdle(userID))

	// Closing should decrease series count.
	require.Equal(t, int64(0), i.seriesCount.Load())
}

func TestIngester_closeAndDeleteUserTSDBIfIdle_shouldNotCloseTSDBIfShippingIsInProgress(t *testing.T) {
	ctx := context.Background()
	cfg := defaultIngesterTestConfig(t)
	cfg.BlocksStorageConfig.TSDB.ShipConcurrency = 2

	// We want it to be idle immediately (setting to 1ns because 0 means disabled).
	cfg.BlocksStorageConfig.TSDB.CloseIdleTSDBTimeout = time.Nanosecond

	// Create ingester
	i, err := prepareIngesterWithBlocksStorage(t, cfg, nil)
	require.NoError(t, err)

	require.NoError(t, services.StartAndAwaitRunning(ctx, i))
	defer services.StopAndAwaitTerminated(ctx, i) //nolint:errcheck

	// Wait until it's healthy
	test.Poll(t, 1*time.Second, 1, func() interface{} {
		return i.lifecycler.HealthyInstancesCount()
	})

	// Mock the shipper to slow down Sync() execution.
	s := mockUserShipper(t, i)
	s.On("Sync", mock.Anything).Run(func(args mock.Arguments) {
		time.Sleep(3 * time.Second)
	}).Return(0, nil)

	// Mock the shipper meta (no blocks).
	db := i.getTSDB(userID)
	require.NoError(t, shipper.WriteMetaFile(log.NewNopLogger(), db.db.Dir(), &shipper.Meta{
		Version: shipper.MetaVersion1,
	}))

	// Run blocks shipping in a separate go routine.
	go i.shipBlocks(ctx, nil)

	// Wait until shipping starts.
	test.Poll(t, 1*time.Second, activeShipping, func() interface{} {
		db.stateMtx.RLock()
		defer db.stateMtx.RUnlock()
		return db.state
	})

	assert.Equal(t, tsdbNotActive, i.closeAndDeleteUserTSDBIfIdle(userID))
}

func TestIngester_closingAndOpeningTsdbConcurrently(t *testing.T) {
	ctx := context.Background()
	cfg := defaultIngesterTestConfig(t)
	cfg.BlocksStorageConfig.TSDB.CloseIdleTSDBTimeout = 0 // Will not run the loop, but will allow us to close any TSDB fast.

	// Create ingester
	i, err := prepareIngesterWithBlocksStorage(t, cfg, nil)
	require.NoError(t, err)

	require.NoError(t, services.StartAndAwaitRunning(ctx, i))
	defer services.StopAndAwaitTerminated(ctx, i) //nolint:errcheck

	// Wait until it's healthy
	test.Poll(t, 1*time.Second, 1, func() interface{} {
		return i.lifecycler.HealthyInstancesCount()
	})

	_, err = i.getOrCreateTSDB(userID, false)
	require.NoError(t, err)

	iterations := 5000
	chanErr := make(chan error, 1)
	quit := make(chan bool)

	go func() {
		for {
			select {
			case <-quit:
				return
			default:
				_, err = i.getOrCreateTSDB(userID, false)
				if err != nil {
					chanErr <- err
				}
			}
		}
	}()

	for k := 0; k < iterations; k++ {
		i.closeAndDeleteUserTSDBIfIdle(userID)
	}

	select {
	case err := <-chanErr:
		assert.Fail(t, err.Error())
		quit <- true
	default:
		quit <- true
	}
}

func TestIngester_idleCloseEmptyTSDB(t *testing.T) {
	ctx := context.Background()
	cfg := defaultIngesterTestConfig(t)
	cfg.BlocksStorageConfig.TSDB.ShipInterval = 1 * time.Minute
	cfg.BlocksStorageConfig.TSDB.HeadCompactionInterval = 1 * time.Minute
	cfg.BlocksStorageConfig.TSDB.CloseIdleTSDBTimeout = 0 // Will not run the loop, but will allow us to close any TSDB fast.

	// Create ingester
	i, err := prepareIngesterWithBlocksStorage(t, cfg, nil)
	require.NoError(t, err)

	require.NoError(t, services.StartAndAwaitRunning(ctx, i))
	defer services.StopAndAwaitTerminated(ctx, i) //nolint:errcheck

	// Wait until it's healthy
	test.Poll(t, 1*time.Second, 1, func() interface{} {
		return i.lifecycler.HealthyInstancesCount()
	})

	db, err := i.getOrCreateTSDB(userID, true)
	require.NoError(t, err)
	require.NotNil(t, db)

	// Run compaction and shipping.
	i.compactBlocks(context.Background(), true, nil)
	i.shipBlocks(context.Background(), nil)

	// Make sure we can close completely empty TSDB without problems.
	require.Equal(t, tsdbIdleClosed, i.closeAndDeleteUserTSDBIfIdle(userID))

	// Verify that it was closed.
	db = i.getTSDB(userID)
	require.Nil(t, db)

	// And we can recreate it again, if needed.
	db, err = i.getOrCreateTSDB(userID, true)
	require.NoError(t, err)
	require.NotNil(t, db)
}

type uploaderMock struct {
	mock.Mock
}

// Sync mocks BlocksUploader.Sync()
func (m *uploaderMock) Sync(ctx context.Context) (uploaded int, err error) {
	args := m.Called(ctx)
	return args.Int(0), args.Error(1)
}

func TestIngester_invalidSamplesDontChangeLastUpdateTime(t *testing.T) {
	cfg := defaultIngesterTestConfig(t)

	// Create ingester
	i, err := prepareIngesterWithBlocksStorage(t, cfg, nil)
	require.NoError(t, err)

	require.NoError(t, services.StartAndAwaitRunning(context.Background(), i))
	defer services.StopAndAwaitTerminated(context.Background(), i) //nolint:errcheck

	// Wait until it's healthy
	test.Poll(t, 1*time.Second, 1, func() interface{} {
		return i.lifecycler.HealthyInstancesCount()
	})

	ctx := user.InjectOrgID(context.Background(), userID)
	sampleTimestamp := int64(model.Now())

	{
		req, _, _, _ := mockWriteRequest(t, labels.Labels{{Name: labels.MetricName, Value: "test"}}, 0, sampleTimestamp)
		_, err = i.Push(ctx, req)
		require.NoError(t, err)
	}

	db := i.getTSDB(userID)
	lastUpdate := db.lastUpdate.Load()

	// Wait until 1 second passes.
	test.Poll(t, 1*time.Second, time.Now().Unix()+1, func() interface{} {
		return time.Now().Unix()
	})

	// Push another sample to the same metric and timestamp, with different value. We expect to get error.
	{
		req, _, _, _ := mockWriteRequest(t, labels.Labels{{Name: labels.MetricName, Value: "test"}}, 1, sampleTimestamp)
		_, err = i.Push(ctx, req)
		require.Error(t, err)
	}

	// Make sure last update hasn't changed.
	require.Equal(t, lastUpdate, db.lastUpdate.Load())
}

func TestIngester_flushing(t *testing.T) {
	for name, tc := range map[string]struct {
		setupIngester func(cfg *Config)
		action        func(t *testing.T, i *Ingester, reg *prometheus.Registry)
	}{
		"ingesterShutdown": {
			setupIngester: func(cfg *Config) {
				cfg.BlocksStorageConfig.TSDB.FlushBlocksOnShutdown = true
				cfg.BlocksStorageConfig.TSDB.KeepUserTSDBOpenOnShutdown = true
			},
			action: func(t *testing.T, i *Ingester, reg *prometheus.Registry) {
				pushSingleSampleWithMetadata(t, i)

				// Nothing shipped yet.
				require.NoError(t, testutil.GatherAndCompare(reg, bytes.NewBufferString(`
					# HELP cortex_ingester_shipper_uploads_total Total number of uploaded TSDB blocks
					# TYPE cortex_ingester_shipper_uploads_total counter
					cortex_ingester_shipper_uploads_total 0
				`), "cortex_ingester_shipper_uploads_total"))

				// Shutdown ingester. This triggers flushing of the block.
				require.NoError(t, services.StopAndAwaitTerminated(context.Background(), i))

				verifyCompactedHead(t, i, true)

				// Verify that block has been shipped.
				require.NoError(t, testutil.GatherAndCompare(reg, bytes.NewBufferString(`
					# HELP cortex_ingester_shipper_uploads_total Total number of uploaded TSDB blocks
					# TYPE cortex_ingester_shipper_uploads_total counter
					cortex_ingester_shipper_uploads_total 1
				`), "cortex_ingester_shipper_uploads_total"))
			},
		},

		"shutdownHandler": {
			setupIngester: func(cfg *Config) {
				cfg.BlocksStorageConfig.TSDB.FlushBlocksOnShutdown = false
				cfg.BlocksStorageConfig.TSDB.KeepUserTSDBOpenOnShutdown = true
			},

			action: func(t *testing.T, i *Ingester, reg *prometheus.Registry) {
				pushSingleSampleWithMetadata(t, i)

				// Nothing shipped yet.
				require.NoError(t, testutil.GatherAndCompare(reg, bytes.NewBufferString(`
		# HELP cortex_ingester_shipper_uploads_total Total number of uploaded TSDB blocks
		# TYPE cortex_ingester_shipper_uploads_total counter
		cortex_ingester_shipper_uploads_total 0
	`), "cortex_ingester_shipper_uploads_total"))

				i.ShutdownHandler(httptest.NewRecorder(), httptest.NewRequest("POST", "/ingester/shutdown", nil))

				verifyCompactedHead(t, i, true)
				require.NoError(t, testutil.GatherAndCompare(reg, bytes.NewBufferString(`
		# HELP cortex_ingester_shipper_uploads_total Total number of uploaded TSDB blocks
		# TYPE cortex_ingester_shipper_uploads_total counter
		cortex_ingester_shipper_uploads_total 1
	`), "cortex_ingester_shipper_uploads_total"))
			},
		},

		"flushHandler": {
			setupIngester: func(cfg *Config) {
				cfg.BlocksStorageConfig.TSDB.FlushBlocksOnShutdown = false
			},

			action: func(t *testing.T, i *Ingester, reg *prometheus.Registry) {
				pushSingleSampleWithMetadata(t, i)

				// Nothing shipped yet.
				require.NoError(t, testutil.GatherAndCompare(reg, bytes.NewBufferString(`
					# HELP cortex_ingester_shipper_uploads_total Total number of uploaded TSDB blocks
					# TYPE cortex_ingester_shipper_uploads_total counter
					cortex_ingester_shipper_uploads_total 0
				`), "cortex_ingester_shipper_uploads_total"))

				// Using wait=true makes this a synchronous call.
				i.FlushHandler(httptest.NewRecorder(), httptest.NewRequest("POST", "/ingester/flush?wait=true", nil))

				verifyCompactedHead(t, i, true)
				require.NoError(t, testutil.GatherAndCompare(reg, bytes.NewBufferString(`
					# HELP cortex_ingester_shipper_uploads_total Total number of uploaded TSDB blocks
					# TYPE cortex_ingester_shipper_uploads_total counter
					cortex_ingester_shipper_uploads_total 1
				`), "cortex_ingester_shipper_uploads_total"))
			},
		},

		"flushHandlerWithListOfTenants": {
			setupIngester: func(cfg *Config) {
				cfg.BlocksStorageConfig.TSDB.FlushBlocksOnShutdown = false
			},

			action: func(t *testing.T, i *Ingester, reg *prometheus.Registry) {
				pushSingleSampleWithMetadata(t, i)

				// Nothing shipped yet.
				require.NoError(t, testutil.GatherAndCompare(reg, bytes.NewBufferString(`
					# HELP cortex_ingester_shipper_uploads_total Total number of uploaded TSDB blocks
					# TYPE cortex_ingester_shipper_uploads_total counter
					cortex_ingester_shipper_uploads_total 0
				`), "cortex_ingester_shipper_uploads_total"))

				users := url.Values{}
				users.Add(tenantParam, "unknown-user")
				users.Add(tenantParam, "another-unknown-user")

				// Using wait=true makes this a synchronous call.
				i.FlushHandler(httptest.NewRecorder(), httptest.NewRequest("POST", "/ingester/flush?wait=true&"+users.Encode(), nil))

				// Still nothing shipped or compacted.
				require.NoError(t, testutil.GatherAndCompare(reg, bytes.NewBufferString(`
					# HELP cortex_ingester_shipper_uploads_total Total number of uploaded TSDB blocks
					# TYPE cortex_ingester_shipper_uploads_total counter
					cortex_ingester_shipper_uploads_total 0
				`), "cortex_ingester_shipper_uploads_total"))
				verifyCompactedHead(t, i, false)

				users = url.Values{}
				users.Add(tenantParam, "different-user")
				users.Add(tenantParam, userID) // Our user
				users.Add(tenantParam, "yet-another-user")

				i.FlushHandler(httptest.NewRecorder(), httptest.NewRequest("POST", "/ingester/flush?wait=true&"+users.Encode(), nil))

				verifyCompactedHead(t, i, true)
				require.NoError(t, testutil.GatherAndCompare(reg, bytes.NewBufferString(`
					# HELP cortex_ingester_shipper_uploads_total Total number of uploaded TSDB blocks
					# TYPE cortex_ingester_shipper_uploads_total counter
					cortex_ingester_shipper_uploads_total 1
				`), "cortex_ingester_shipper_uploads_total"))
			},
		},

		"flushMultipleBlocksWithDataSpanning3Days": {
			setupIngester: func(cfg *Config) {
				cfg.BlocksStorageConfig.TSDB.FlushBlocksOnShutdown = false
			},

			action: func(t *testing.T, i *Ingester, reg *prometheus.Registry) {
				// Pushing 5 samples, spanning over 3 days.
				// First block
				pushSingleSampleAtTime(t, i, 23*time.Hour.Milliseconds())
				pushSingleSampleAtTime(t, i, 24*time.Hour.Milliseconds()-1)

				// Second block
				pushSingleSampleAtTime(t, i, 24*time.Hour.Milliseconds()+1)
				pushSingleSampleAtTime(t, i, 25*time.Hour.Milliseconds())

				// Third block, far in the future.
				pushSingleSampleAtTime(t, i, 50*time.Hour.Milliseconds())

				// Nothing shipped yet.
				require.NoError(t, testutil.GatherAndCompare(reg, bytes.NewBufferString(`
					# HELP cortex_ingester_shipper_uploads_total Total number of uploaded TSDB blocks
					# TYPE cortex_ingester_shipper_uploads_total counter
					cortex_ingester_shipper_uploads_total 0
				`), "cortex_ingester_shipper_uploads_total"))

				i.FlushHandler(httptest.NewRecorder(), httptest.NewRequest("POST", "/ingester/flush?wait=true", nil))

				verifyCompactedHead(t, i, true)

				require.NoError(t, testutil.GatherAndCompare(reg, bytes.NewBufferString(`
					# HELP cortex_ingester_shipper_uploads_total Total number of uploaded TSDB blocks
					# TYPE cortex_ingester_shipper_uploads_total counter
					cortex_ingester_shipper_uploads_total 3
				`), "cortex_ingester_shipper_uploads_total"))

				userDB := i.getTSDB(userID)
				require.NotNil(t, userDB)

				blocks := userDB.Blocks()
				require.Equal(t, 3, len(blocks))
				require.Equal(t, 23*time.Hour.Milliseconds(), blocks[0].Meta().MinTime)
				require.Equal(t, 24*time.Hour.Milliseconds(), blocks[0].Meta().MaxTime) // Block maxt is exclusive.

				require.Equal(t, 24*time.Hour.Milliseconds()+1, blocks[1].Meta().MinTime)
				require.Equal(t, 26*time.Hour.Milliseconds(), blocks[1].Meta().MaxTime)

				require.Equal(t, 50*time.Hour.Milliseconds()+1, blocks[2].Meta().MaxTime) // Block maxt is exclusive.
			},
		},
	} {
		t.Run(name, func(t *testing.T) {
			cfg := defaultIngesterTestConfig(t)
			cfg.BlocksStorageConfig.TSDB.ShipConcurrency = 1
			cfg.BlocksStorageConfig.TSDB.ShipInterval = 1 * time.Minute // Long enough to not be reached during the test.

			if tc.setupIngester != nil {
				tc.setupIngester(&cfg)
			}

			// Create ingester
			reg := prometheus.NewPedanticRegistry()
			i, err := prepareIngesterWithBlocksStorage(t, cfg, reg)
			require.NoError(t, err)

			require.NoError(t, services.StartAndAwaitRunning(context.Background(), i))
			t.Cleanup(func() {
				_ = services.StopAndAwaitTerminated(context.Background(), i)
			})

			// Wait until it's healthy
			test.Poll(t, 1*time.Second, 1, func() interface{} {
				return i.lifecycler.HealthyInstancesCount()
			})

			// mock user's shipper
			tc.action(t, i, reg)
		})
	}
}

func TestIngester_ForFlush(t *testing.T) {
	cfg := defaultIngesterTestConfig(t)
	cfg.BlocksStorageConfig.TSDB.ShipConcurrency = 1
	cfg.BlocksStorageConfig.TSDB.ShipInterval = 10 * time.Minute // Long enough to not be reached during the test.

	// Create ingester
	reg := prometheus.NewPedanticRegistry()
	i, err := prepareIngesterWithBlocksStorage(t, cfg, reg)
	require.NoError(t, err)

	require.NoError(t, services.StartAndAwaitRunning(context.Background(), i))
	t.Cleanup(func() {
		_ = services.StopAndAwaitTerminated(context.Background(), i)
	})

	// Wait until it's healthy
	test.Poll(t, 1*time.Second, 1, func() interface{} {
		return i.lifecycler.HealthyInstancesCount()
	})

	// Push some data.
	pushSingleSampleWithMetadata(t, i)

	// Stop ingester.
	require.NoError(t, services.StopAndAwaitTerminated(context.Background(), i))

	// Nothing shipped yet.
	require.NoError(t, testutil.GatherAndCompare(reg, bytes.NewBufferString(`
		# HELP cortex_ingester_shipper_uploads_total Total number of uploaded TSDB blocks
		# TYPE cortex_ingester_shipper_uploads_total counter
		cortex_ingester_shipper_uploads_total 0
	`), "cortex_ingester_shipper_uploads_total"))

	// Restart ingester in "For Flusher" mode. We reuse the same config (esp. same dir)
	reg = prometheus.NewPedanticRegistry()
	i, err = NewForFlusher(i.cfg, i.limits, reg, log.NewNopLogger())
	require.NoError(t, err)
	require.NoError(t, services.StartAndAwaitRunning(context.Background(), i))

	// Our single sample should be reloaded from WAL
	verifyCompactedHead(t, i, false)
	i.Flush()

	// Head should be empty after flushing.
	verifyCompactedHead(t, i, true)

	// Verify that block has been shipped.
	require.NoError(t, testutil.GatherAndCompare(reg, bytes.NewBufferString(`
		# HELP cortex_ingester_shipper_uploads_total Total number of uploaded TSDB blocks
		# TYPE cortex_ingester_shipper_uploads_total counter
		cortex_ingester_shipper_uploads_total 1
	`), "cortex_ingester_shipper_uploads_total"))

	require.NoError(t, services.StopAndAwaitTerminated(context.Background(), i))
}

func mockUserShipper(t *testing.T, i *Ingester) *uploaderMock {
	m := &uploaderMock{}
	userDB, err := i.getOrCreateTSDB(userID, false)
	require.NoError(t, err)
	require.NotNil(t, userDB)

	userDB.shipper = m
	return m
}

func Test_Ingester_UserStats(t *testing.T) {
	series := []struct {
		lbls      labels.Labels
		value     float64
		timestamp int64
	}{
		{labels.Labels{{Name: labels.MetricName, Value: "test_1"}, {Name: "status", Value: "200"}, {Name: "route", Value: "get_user"}}, 1, 100000},
		{labels.Labels{{Name: labels.MetricName, Value: "test_1"}, {Name: "status", Value: "500"}, {Name: "route", Value: "get_user"}}, 1, 110000},
		{labels.Labels{{Name: labels.MetricName, Value: "test_2"}}, 2, 200000},
	}

	// Create ingester
	i, err := prepareIngesterWithBlocksStorage(t, defaultIngesterTestConfig(t), nil)
	require.NoError(t, err)
	require.NoError(t, services.StartAndAwaitRunning(context.Background(), i))
	defer services.StopAndAwaitTerminated(context.Background(), i) //nolint:errcheck

	// Wait until it's healthy
	test.Poll(t, 1*time.Second, 1, func() interface{} {
		return i.lifecycler.HealthyInstancesCount()
	})

	// Push series
	ctx := user.InjectOrgID(context.Background(), "test")

	for _, series := range series {
		req, _, _, _ := mockWriteRequest(t, series.lbls, series.value, series.timestamp)
		_, err := i.Push(ctx, req)
		require.NoError(t, err)
	}

	// force update statistics
	for _, db := range i.tsdbs {
		db.ingestedAPISamples.Tick()
		db.ingestedRuleSamples.Tick()
	}

	// Get label names
	res, err := i.UserStats(ctx, &client.UserStatsRequest{})
	require.NoError(t, err)
	assert.InDelta(t, 0.2, res.ApiIngestionRate, 0.0001)
	assert.InDelta(t, float64(0), res.RuleIngestionRate, 0.0001)
	assert.Equal(t, uint64(3), res.NumSeries)
}

func Test_Ingester_AllUserStats(t *testing.T) {
	series := []struct {
		user      string
		lbls      labels.Labels
		value     float64
		timestamp int64
	}{
		{"user-1", labels.Labels{{Name: labels.MetricName, Value: "test_1_1"}, {Name: "status", Value: "200"}, {Name: "route", Value: "get_user"}}, 1, 100000},
		{"user-1", labels.Labels{{Name: labels.MetricName, Value: "test_1_1"}, {Name: "status", Value: "500"}, {Name: "route", Value: "get_user"}}, 1, 110000},
		{"user-1", labels.Labels{{Name: labels.MetricName, Value: "test_1_2"}}, 2, 200000},
		{"user-2", labels.Labels{{Name: labels.MetricName, Value: "test_2_1"}}, 2, 200000},
		{"user-2", labels.Labels{{Name: labels.MetricName, Value: "test_2_2"}}, 2, 200000},
	}

	// Create ingester
	i, err := prepareIngesterWithBlocksStorage(t, defaultIngesterTestConfig(t), nil)
	require.NoError(t, err)
	require.NoError(t, services.StartAndAwaitRunning(context.Background(), i))
	defer services.StopAndAwaitTerminated(context.Background(), i) //nolint:errcheck

	// Wait until it's healthy
	test.Poll(t, 1*time.Second, 1, func() interface{} {
		return i.lifecycler.HealthyInstancesCount()
	})
	for _, series := range series {
		ctx := user.InjectOrgID(context.Background(), series.user)
		req, _, _, _ := mockWriteRequest(t, series.lbls, series.value, series.timestamp)
		_, err := i.Push(ctx, req)
		require.NoError(t, err)
	}

	// force update statistics
	for _, db := range i.tsdbs {
		db.ingestedAPISamples.Tick()
		db.ingestedRuleSamples.Tick()
	}

	// Get label names
	res, err := i.AllUserStats(context.Background(), &client.UserStatsRequest{})
	require.NoError(t, err)

	expect := []*client.UserIDStatsResponse{
		{
			UserId: "user-1",
			Data: &client.UserStatsResponse{
				IngestionRate:     0.2,
				NumSeries:         3,
				ApiIngestionRate:  0.2,
				RuleIngestionRate: 0,
			},
		},
		{
			UserId: "user-2",
			Data: &client.UserStatsResponse{
				IngestionRate:     0.13333333333333333,
				NumSeries:         2,
				ApiIngestionRate:  0.13333333333333333,
				RuleIngestionRate: 0,
			},
		},
	}
	assert.ElementsMatch(t, expect, res.Stats)
}

func TestIngesterCompactIdleBlock(t *testing.T) {
	cfg := defaultIngesterTestConfig(t)
	cfg.BlocksStorageConfig.TSDB.ShipConcurrency = 1
	cfg.BlocksStorageConfig.TSDB.HeadCompactionInterval = 1 * time.Hour      // Long enough to not be reached during the test.
	cfg.BlocksStorageConfig.TSDB.HeadCompactionIdleTimeout = 1 * time.Second // Testing this.

	r := prometheus.NewRegistry()

	// Create ingester
	i, err := prepareIngesterWithBlocksStorage(t, cfg, r)
	require.NoError(t, err)

	require.NoError(t, services.StartAndAwaitRunning(context.Background(), i))
	t.Cleanup(func() {
		_ = services.StopAndAwaitTerminated(context.Background(), i)
	})

	// Wait until it's healthy
	test.Poll(t, 1*time.Second, 1, func() interface{} {
		return i.lifecycler.HealthyInstancesCount()
	})

	pushSingleSampleWithMetadata(t, i)

	i.compactBlocks(context.Background(), false, nil)
	verifyCompactedHead(t, i, false)
	require.NoError(t, testutil.GatherAndCompare(r, strings.NewReader(`
		# HELP cortex_ingester_memory_series_created_total The total number of series that were created per user.
		# TYPE cortex_ingester_memory_series_created_total counter
		cortex_ingester_memory_series_created_total{user="1"} 1

		# HELP cortex_ingester_memory_series_removed_total The total number of series that were removed per user.
		# TYPE cortex_ingester_memory_series_removed_total counter
		cortex_ingester_memory_series_removed_total{user="1"} 0

		# HELP cortex_ingester_memory_users The current number of users in memory.
		# TYPE cortex_ingester_memory_users gauge
		cortex_ingester_memory_users 1
    `), "cortex_ingester_memory_series_created_total", "cortex_ingester_memory_series_removed_total", "cortex_ingester_memory_users"))

	// wait one second (plus maximum jitter) -- TSDB is now idle.
	time.Sleep(time.Duration(float64(cfg.BlocksStorageConfig.TSDB.HeadCompactionIdleTimeout) * (1 + compactionIdleTimeoutJitter)))

	i.compactBlocks(context.Background(), false, nil)
	verifyCompactedHead(t, i, true)
	require.NoError(t, testutil.GatherAndCompare(r, strings.NewReader(`
		# HELP cortex_ingester_memory_series_created_total The total number of series that were created per user.
		# TYPE cortex_ingester_memory_series_created_total counter
		cortex_ingester_memory_series_created_total{user="1"} 1

		# HELP cortex_ingester_memory_series_removed_total The total number of series that were removed per user.
		# TYPE cortex_ingester_memory_series_removed_total counter
		cortex_ingester_memory_series_removed_total{user="1"} 1

		# HELP cortex_ingester_memory_users The current number of users in memory.
		# TYPE cortex_ingester_memory_users gauge
		cortex_ingester_memory_users 1
    `), "cortex_ingester_memory_series_created_total", "cortex_ingester_memory_series_removed_total", "cortex_ingester_memory_users"))

	// Pushing another sample still works.
	pushSingleSampleWithMetadata(t, i)
	verifyCompactedHead(t, i, false)

	require.NoError(t, testutil.GatherAndCompare(r, strings.NewReader(`
		# HELP cortex_ingester_memory_series_created_total The total number of series that were created per user.
		# TYPE cortex_ingester_memory_series_created_total counter
		cortex_ingester_memory_series_created_total{user="1"} 2

		# HELP cortex_ingester_memory_series_removed_total The total number of series that were removed per user.
		# TYPE cortex_ingester_memory_series_removed_total counter
		cortex_ingester_memory_series_removed_total{user="1"} 1

		# HELP cortex_ingester_memory_users The current number of users in memory.
		# TYPE cortex_ingester_memory_users gauge
		cortex_ingester_memory_users 1
    `), "cortex_ingester_memory_series_created_total", "cortex_ingester_memory_series_removed_total", "cortex_ingester_memory_users"))
}

func TestIngesterCompactAndCloseIdleTSDB(t *testing.T) {
	cfg := defaultIngesterTestConfig(t)
	cfg.BlocksStorageConfig.TSDB.ShipInterval = 1 * time.Second // Required to enable shipping.
	cfg.BlocksStorageConfig.TSDB.ShipConcurrency = 1
	cfg.BlocksStorageConfig.TSDB.HeadCompactionIdleTimeout = 1 * time.Second
	cfg.BlocksStorageConfig.TSDB.HeadCompactionInterval = 100 * time.Millisecond
	cfg.BlocksStorageConfig.TSDB.CloseIdleTSDBTimeout = 1 * time.Second
	cfg.BlocksStorageConfig.TSDB.CloseIdleTSDBInterval = 100 * time.Millisecond

	r := prometheus.NewRegistry()

	// Create ingester
	i, err := prepareIngesterWithBlocksStorage(t, cfg, r)
	require.NoError(t, err)

	require.NoError(t, services.StartAndAwaitRunning(context.Background(), i))
	t.Cleanup(func() {
		require.NoError(t, services.StopAndAwaitTerminated(context.Background(), i))
	})

	// Wait until it's healthy
	test.Poll(t, 1*time.Second, 1, func() interface{} {
		return i.lifecycler.HealthyInstancesCount()
	})

	pushSingleSampleWithMetadata(t, i)
	i.updateActiveSeries(time.Now())

	require.Equal(t, int64(1), i.seriesCount.Load())

	metricsToCheck := []string{"cortex_ingester_memory_series_created_total", "cortex_ingester_memory_series_removed_total", "cortex_ingester_memory_users", "cortex_ingester_active_series",
		"cortex_ingester_memory_metadata", "cortex_ingester_memory_metadata_created_total", "cortex_ingester_memory_metadata_removed_total"}

	require.NoError(t, testutil.GatherAndCompare(r, strings.NewReader(`
		# HELP cortex_ingester_memory_series_created_total The total number of series that were created per user.
		# TYPE cortex_ingester_memory_series_created_total counter
		cortex_ingester_memory_series_created_total{user="1"} 1

		# HELP cortex_ingester_memory_series_removed_total The total number of series that were removed per user.
		# TYPE cortex_ingester_memory_series_removed_total counter
		cortex_ingester_memory_series_removed_total{user="1"} 0

		# HELP cortex_ingester_memory_users The current number of users in memory.
		# TYPE cortex_ingester_memory_users gauge
		cortex_ingester_memory_users 1

		# HELP cortex_ingester_active_series Number of currently active series per user.
		# TYPE cortex_ingester_active_series gauge
		cortex_ingester_active_series{user="1"} 1

		# HELP cortex_ingester_memory_metadata The current number of metadata in memory.
		# TYPE cortex_ingester_memory_metadata gauge
		cortex_ingester_memory_metadata 1

		# HELP cortex_ingester_memory_metadata_created_total The total number of metadata that were created per user
		# TYPE cortex_ingester_memory_metadata_created_total counter
		cortex_ingester_memory_metadata_created_total{user="1"} 1
    `), metricsToCheck...))

	// Wait until TSDB has been closed and removed.
	test.Poll(t, 20*time.Second, 0, func() interface{} {
		i.tsdbsMtx.Lock()
		defer i.tsdbsMtx.Unlock()
		return len(i.tsdbs)
	})

	require.Greater(t, testutil.ToFloat64(i.metrics.idleTsdbChecks.WithLabelValues(string(tsdbIdleClosed))), float64(0))
	i.updateActiveSeries(time.Now())
	require.Equal(t, int64(0), i.seriesCount.Load()) // Flushing removed all series from memory.

	// Verify that user has disappeared from metrics.
	require.NoError(t, testutil.GatherAndCompare(r, strings.NewReader(`
		# HELP cortex_ingester_memory_series_created_total The total number of series that were created per user.
		# TYPE cortex_ingester_memory_series_created_total counter

		# HELP cortex_ingester_memory_series_removed_total The total number of series that were removed per user.
		# TYPE cortex_ingester_memory_series_removed_total counter

		# HELP cortex_ingester_memory_users The current number of users in memory.
		# TYPE cortex_ingester_memory_users gauge
		cortex_ingester_memory_users 0

		# HELP cortex_ingester_active_series Number of currently active series per user.
		# TYPE cortex_ingester_active_series gauge

		# HELP cortex_ingester_memory_metadata The current number of metadata in memory.
		# TYPE cortex_ingester_memory_metadata gauge
		cortex_ingester_memory_metadata 0
    `), metricsToCheck...))

	// Pushing another sample will recreate TSDB.
	pushSingleSampleWithMetadata(t, i)
	i.updateActiveSeries(time.Now())

	// User is back.
	require.NoError(t, testutil.GatherAndCompare(r, strings.NewReader(`
		# HELP cortex_ingester_memory_series_created_total The total number of series that were created per user.
		# TYPE cortex_ingester_memory_series_created_total counter
		cortex_ingester_memory_series_created_total{user="1"} 1

		# HELP cortex_ingester_memory_series_removed_total The total number of series that were removed per user.
		# TYPE cortex_ingester_memory_series_removed_total counter
		cortex_ingester_memory_series_removed_total{user="1"} 0

		# HELP cortex_ingester_memory_users The current number of users in memory.
		# TYPE cortex_ingester_memory_users gauge
		cortex_ingester_memory_users 1

		# HELP cortex_ingester_active_series Number of currently active series per user.
		# TYPE cortex_ingester_active_series gauge
		cortex_ingester_active_series{user="1"} 1

		# HELP cortex_ingester_memory_metadata The current number of metadata in memory.
		# TYPE cortex_ingester_memory_metadata gauge
		cortex_ingester_memory_metadata 1

		# HELP cortex_ingester_memory_metadata_created_total The total number of metadata that were created per user
		# TYPE cortex_ingester_memory_metadata_created_total counter
		cortex_ingester_memory_metadata_created_total{user="1"} 1
    `), metricsToCheck...))
}

func verifyCompactedHead(t *testing.T, i *Ingester, expected bool) {
	db := i.getTSDB(userID)
	require.NotNil(t, db)

	h := db.Head()
	require.Equal(t, expected, h.NumSeries() == 0)
}

func pushSingleSampleWithMetadata(t *testing.T, i *Ingester) {
	ctx := user.InjectOrgID(context.Background(), userID)
	req, _, _, _ := mockWriteRequest(t, labels.Labels{{Name: labels.MetricName, Value: "test"}}, 0, util.TimeToMillis(time.Now()))
	req.Metadata = append(req.Metadata, &mimirpb.MetricMetadata{MetricFamilyName: "test", Help: "a help for metric", Unit: "", Type: mimirpb.COUNTER})
	_, err := i.Push(ctx, req)
	require.NoError(t, err)
}

func pushSingleSampleAtTime(t *testing.T, i *Ingester, ts int64) {
	ctx := user.InjectOrgID(context.Background(), userID)
	req, _, _, _ := mockWriteRequest(t, labels.Labels{{Name: labels.MetricName, Value: "test"}}, 0, ts)
	_, err := i.Push(ctx, req)
	require.NoError(t, err)
}

func TestHeadCompactionOnStartup(t *testing.T) {
	// Create a temporary directory for TSDB
	tempDir := t.TempDir()

	// Build TSDB for user, with data covering 24 hours.
	{
		// Number of full chunks, 12 chunks for 24hrs.
		numFullChunks := 12
		chunkRange := 2 * time.Hour.Milliseconds()

		userDir := filepath.Join(tempDir, userID)
		require.NoError(t, os.Mkdir(userDir, 0700))

		db, err := tsdb.Open(userDir, nil, nil, &tsdb.Options{
			RetentionDuration: int64(time.Hour * 25 / time.Millisecond),
			NoLockfile:        true,
			MinBlockDuration:  chunkRange,
			MaxBlockDuration:  chunkRange,
		}, nil)
		require.NoError(t, err)

		db.DisableCompactions()
		head := db.Head()

		l := labels.Labels{{Name: "n", Value: "v"}}
		for i := 0; i < numFullChunks; i++ {
			// Not using db.Appender() as it checks for compaction.
			app := head.Appender(context.Background())
			_, err := app.Append(0, l, int64(i)*chunkRange+1, 9.99)
			require.NoError(t, err)
			_, err = app.Append(0, l, int64(i+1)*chunkRange, 9.99)
			require.NoError(t, err)
			require.NoError(t, app.Commit())
		}

		dur := time.Duration(head.MaxTime()-head.MinTime()) * time.Millisecond
		require.True(t, dur > 23*time.Hour)
		require.Equal(t, 0, len(db.Blocks()))
		require.NoError(t, db.Close())
	}

	limits := defaultLimitsTestConfig()

	overrides, err := validation.NewOverrides(limits, nil)
	require.NoError(t, err)

	ingesterCfg := defaultIngesterTestConfig(t)
	ingesterCfg.BlocksStorageConfig.TSDB.Dir = tempDir
	ingesterCfg.BlocksStorageConfig.Bucket.Backend = "s3"
	ingesterCfg.BlocksStorageConfig.Bucket.S3.Endpoint = "localhost"
	ingesterCfg.BlocksStorageConfig.TSDB.Retention = 2 * 24 * time.Hour // Make sure that no newly created blocks are deleted.

	ingester, err := New(ingesterCfg, overrides, nil, log.NewNopLogger())
	require.NoError(t, err)
	require.NoError(t, services.StartAndAwaitRunning(context.Background(), ingester))

	defer services.StopAndAwaitTerminated(context.Background(), ingester) //nolint:errcheck

	db := ingester.getTSDB(userID)
	require.NotNil(t, db)

	h := db.Head()

	dur := time.Duration(h.MaxTime()-h.MinTime()) * time.Millisecond
	require.True(t, dur <= 2*time.Hour)
	require.Equal(t, 11, len(db.Blocks()))
}

func TestIngester_CloseTSDBsOnShutdown(t *testing.T) {
	cfg := defaultIngesterTestConfig(t)

	// Create ingester
	i, err := prepareIngesterWithBlocksStorage(t, cfg, nil)
	require.NoError(t, err)

	require.NoError(t, services.StartAndAwaitRunning(context.Background(), i))

	// Wait until it's healthy
	test.Poll(t, 1*time.Second, 1, func() interface{} {
		return i.lifecycler.HealthyInstancesCount()
	})

	// Push some data.
	pushSingleSampleWithMetadata(t, i)

	db := i.getTSDB(userID)
	require.NotNil(t, db)

	// Stop ingester.
	require.NoError(t, services.StopAndAwaitTerminated(context.Background(), i))

	// Verify that DB is no longer in memory, but was closed
	db = i.getTSDB(userID)
	require.Nil(t, db)
}

func TestIngesterNotDeleteUnshippedBlocks(t *testing.T) {
	chunkRange := 2 * time.Hour
	chunkRangeMilliSec := chunkRange.Milliseconds()
	cfg := defaultIngesterTestConfig(t)
	cfg.BlocksStorageConfig.TSDB.BlockRanges = []time.Duration{chunkRange}
	cfg.BlocksStorageConfig.TSDB.Retention = time.Millisecond // Which means delete all but first block.

	// Create ingester
	reg := prometheus.NewPedanticRegistry()
	i, err := prepareIngesterWithBlocksStorage(t, cfg, reg)
	require.NoError(t, err)

	require.NoError(t, services.StartAndAwaitRunning(context.Background(), i))
	t.Cleanup(func() {
		_ = services.StopAndAwaitTerminated(context.Background(), i)
	})

	// Wait until it's healthy
	test.Poll(t, 1*time.Second, 1, func() interface{} {
		return i.lifecycler.HealthyInstancesCount()
	})

	require.NoError(t, testutil.GatherAndCompare(reg, strings.NewReader(`
		# HELP cortex_ingester_oldest_unshipped_block_timestamp_seconds Unix timestamp of the oldest TSDB block not shipped to the storage yet. 0 if ingester has no blocks or all blocks have been shipped.
		# TYPE cortex_ingester_oldest_unshipped_block_timestamp_seconds gauge
		cortex_ingester_oldest_unshipped_block_timestamp_seconds 0
	`), "cortex_ingester_oldest_unshipped_block_timestamp_seconds"))

	// Push some data to create 3 blocks.
	ctx := user.InjectOrgID(context.Background(), userID)
	for j := int64(0); j < 5; j++ {
		req, _, _, _ := mockWriteRequest(t, labels.Labels{{Name: labels.MetricName, Value: "test"}}, 0, j*chunkRangeMilliSec)
		_, err := i.Push(ctx, req)
		require.NoError(t, err)
	}

	db := i.getTSDB(userID)
	require.NotNil(t, db)
	require.Nil(t, db.Compact())

	oldBlocks := db.Blocks()
	require.Equal(t, 3, len(oldBlocks))

	require.NoError(t, testutil.GatherAndCompare(reg, strings.NewReader(fmt.Sprintf(`
		# HELP cortex_ingester_oldest_unshipped_block_timestamp_seconds Unix timestamp of the oldest TSDB block not shipped to the storage yet. 0 if ingester has no blocks or all blocks have been shipped.
		# TYPE cortex_ingester_oldest_unshipped_block_timestamp_seconds gauge
		cortex_ingester_oldest_unshipped_block_timestamp_seconds %d
	`, oldBlocks[0].Meta().ULID.Time()/1000)), "cortex_ingester_oldest_unshipped_block_timestamp_seconds"))

	// Saying that we have shipped the second block, so only that should get deleted.
	require.Nil(t, shipper.WriteMetaFile(nil, db.db.Dir(), &shipper.Meta{
		Version:  shipper.MetaVersion1,
		Uploaded: []ulid.ULID{oldBlocks[1].Meta().ULID},
	}))
	require.NoError(t, db.updateCachedShippedBlocks())

	// Add more samples that could trigger another compaction and hence reload of blocks.
	for j := int64(5); j < 6; j++ {
		req, _, _, _ := mockWriteRequest(t, labels.Labels{{Name: labels.MetricName, Value: "test"}}, 0, j*chunkRangeMilliSec)
		_, err := i.Push(ctx, req)
		require.NoError(t, err)
	}
	require.Nil(t, db.Compact())

	// Only the second block should be gone along with a new block.
	newBlocks := db.Blocks()
	require.Equal(t, 3, len(newBlocks))
	require.Equal(t, oldBlocks[0].Meta().ULID, newBlocks[0].Meta().ULID)    // First block remains same.
	require.Equal(t, oldBlocks[2].Meta().ULID, newBlocks[1].Meta().ULID)    // 3rd block becomes 2nd now.
	require.NotEqual(t, oldBlocks[1].Meta().ULID, newBlocks[2].Meta().ULID) // The new block won't match previous 2nd block.

	require.NoError(t, testutil.GatherAndCompare(reg, strings.NewReader(fmt.Sprintf(`
		# HELP cortex_ingester_oldest_unshipped_block_timestamp_seconds Unix timestamp of the oldest TSDB block not shipped to the storage yet. 0 if ingester has no blocks or all blocks have been shipped.
		# TYPE cortex_ingester_oldest_unshipped_block_timestamp_seconds gauge
		cortex_ingester_oldest_unshipped_block_timestamp_seconds %d
	`, newBlocks[0].Meta().ULID.Time()/1000)), "cortex_ingester_oldest_unshipped_block_timestamp_seconds"))

	// Shipping 2 more blocks, hence all the blocks from first round.
	require.Nil(t, shipper.WriteMetaFile(nil, db.db.Dir(), &shipper.Meta{
		Version:  shipper.MetaVersion1,
		Uploaded: []ulid.ULID{oldBlocks[1].Meta().ULID, newBlocks[0].Meta().ULID, newBlocks[1].Meta().ULID},
	}))
	require.NoError(t, db.updateCachedShippedBlocks())

	// Add more samples that could trigger another compaction and hence reload of blocks.
	for j := int64(6); j < 7; j++ {
		req, _, _, _ := mockWriteRequest(t, labels.Labels{{Name: labels.MetricName, Value: "test"}}, 0, j*chunkRangeMilliSec)
		_, err := i.Push(ctx, req)
		require.NoError(t, err)
	}
	require.Nil(t, db.Compact())

	// All blocks from the old blocks should be gone now.
	newBlocks2 := db.Blocks()
	require.Equal(t, 2, len(newBlocks2))

	require.Equal(t, newBlocks[2].Meta().ULID, newBlocks2[0].Meta().ULID) // Block created in last round.
	for _, b := range oldBlocks {
		// Second block is not one among old blocks.
		require.NotEqual(t, b.Meta().ULID, newBlocks2[1].Meta().ULID)
	}

	require.NoError(t, testutil.GatherAndCompare(reg, strings.NewReader(fmt.Sprintf(`
		# HELP cortex_ingester_oldest_unshipped_block_timestamp_seconds Unix timestamp of the oldest TSDB block not shipped to the storage yet. 0 if ingester has no blocks or all blocks have been shipped.
		# TYPE cortex_ingester_oldest_unshipped_block_timestamp_seconds gauge
		cortex_ingester_oldest_unshipped_block_timestamp_seconds %d
	`, newBlocks2[0].Meta().ULID.Time()/1000)), "cortex_ingester_oldest_unshipped_block_timestamp_seconds"))
}

func TestIngesterPushErrorDuringForcedCompaction(t *testing.T) {
	i, err := prepareIngesterWithBlocksStorage(t, defaultIngesterTestConfig(t), nil)
	require.NoError(t, err)

	require.NoError(t, services.StartAndAwaitRunning(context.Background(), i))
	t.Cleanup(func() {
		_ = services.StopAndAwaitTerminated(context.Background(), i)
	})

	// Wait until it's healthy
	test.Poll(t, 1*time.Second, 1, func() interface{} {
		return i.lifecycler.HealthyInstancesCount()
	})

	// Push a sample, it should succeed.
	pushSingleSampleWithMetadata(t, i)

	// We mock a flushing by setting the boolean.
	db := i.getTSDB(userID)
	require.NotNil(t, db)
	require.True(t, db.casState(active, forceCompacting))

	// Ingestion should fail with a 503.
	req, _, _, _ := mockWriteRequest(t, labels.Labels{{Name: labels.MetricName, Value: "test"}}, 0, util.TimeToMillis(time.Now()))
	ctx := user.InjectOrgID(context.Background(), userID)
	_, err = i.Push(ctx, req)
	require.Equal(t, httpgrpc.Errorf(http.StatusServiceUnavailable, wrapWithUser(errors.New("forced compaction in progress"), userID).Error()), err)

	// Ingestion is successful after a flush.
	require.True(t, db.casState(forceCompacting, active))
	pushSingleSampleWithMetadata(t, i)
}

func TestIngesterNoFlushWithInFlightRequest(t *testing.T) {
	registry := prometheus.NewRegistry()
	i, err := prepareIngesterWithBlocksStorage(t, defaultIngesterTestConfig(t), registry)
	require.NoError(t, err)

	require.NoError(t, services.StartAndAwaitRunning(context.Background(), i))
	t.Cleanup(func() {
		_ = services.StopAndAwaitTerminated(context.Background(), i)
	})

	// Wait until it's healthy
	test.Poll(t, 1*time.Second, 1, func() interface{} {
		return i.lifecycler.HealthyInstancesCount()
	})

	// Push few samples.
	for j := 0; j < 5; j++ {
		pushSingleSampleWithMetadata(t, i)
	}

	// Verifying that compaction won't happen when a request is in flight.

	// This mocks a request in flight.
	db := i.getTSDB(userID)
	require.NoError(t, db.acquireAppendLock())

	// Flush handler only triggers compactions, but doesn't wait for them to finish. We cannot use ?wait=true here,
	// because it would deadlock -- flush will wait for appendLock to be released.
	i.FlushHandler(httptest.NewRecorder(), httptest.NewRequest("POST", "/ingester/flush", nil))

	// Flushing should not have succeeded even after 5 seconds.
	time.Sleep(5 * time.Second)
	require.NoError(t, testutil.GatherAndCompare(registry, strings.NewReader(`
		# HELP cortex_ingester_tsdb_compactions_total Total number of TSDB compactions that were executed.
		# TYPE cortex_ingester_tsdb_compactions_total counter
		cortex_ingester_tsdb_compactions_total 0
	`), "cortex_ingester_tsdb_compactions_total"))

	// No requests in flight after this.
	db.releaseAppendLock()

	// Let's wait until all head series have been flushed.
	test.Poll(t, 5*time.Second, uint64(0), func() interface{} {
		db := i.getTSDB(userID)
		if db == nil {
			return false
		}
		return db.Head().NumSeries()
	})

	require.NoError(t, testutil.GatherAndCompare(registry, strings.NewReader(`
		# HELP cortex_ingester_tsdb_compactions_total Total number of TSDB compactions that were executed.
		# TYPE cortex_ingester_tsdb_compactions_total counter
		cortex_ingester_tsdb_compactions_total 1
	`), "cortex_ingester_tsdb_compactions_total"))
}

func TestIngester_PushInstanceLimits(t *testing.T) {
	tests := map[string]struct {
		limits          InstanceLimits
		reqs            map[string][]*mimirpb.WriteRequest
		expectedErr     error
		expectedErrType interface{}
	}{
		"should succeed creating one user and series": {
			limits: InstanceLimits{MaxInMemorySeries: 1, MaxInMemoryTenants: 1},
			reqs: map[string][]*mimirpb.WriteRequest{
				"test": {
					mimirpb.ToWriteRequest(
						[]labels.Labels{mimirpb.FromLabelAdaptersToLabels([]mimirpb.LabelAdapter{{Name: labels.MetricName, Value: "test"}})},
						[]mimirpb.Sample{{Value: 1, TimestampMs: 9}},
						nil,
						[]*mimirpb.MetricMetadata{
							{MetricFamilyName: "metric_name_1", Help: "a help for metric_name_1", Unit: "", Type: mimirpb.COUNTER},
						},
						mimirpb.API,
					),
				},
			},
			expectedErr: nil,
		},

		"should fail creating two series": {
			limits: InstanceLimits{MaxInMemorySeries: 1, MaxInMemoryTenants: 1},

			reqs: map[string][]*mimirpb.WriteRequest{
				"test": {
					mimirpb.ToWriteRequest(
						[]labels.Labels{mimirpb.FromLabelAdaptersToLabels([]mimirpb.LabelAdapter{{Name: labels.MetricName, Value: "test1"}})},
						[]mimirpb.Sample{{Value: 1, TimestampMs: 9}},
						nil,
						nil,
						mimirpb.API,
					),

					mimirpb.ToWriteRequest(
						[]labels.Labels{mimirpb.FromLabelAdaptersToLabels([]mimirpb.LabelAdapter{{Name: labels.MetricName, Value: "test2"}})}, // another series
						[]mimirpb.Sample{{Value: 1, TimestampMs: 10}},
						nil,
						nil,
						mimirpb.API,
					),
				},
			},

			expectedErr: wrapWithUser(errMaxInMemorySeriesReached, "test"),
		},

		"should fail creating two users": {
			limits: InstanceLimits{MaxInMemorySeries: 1, MaxInMemoryTenants: 1},

			reqs: map[string][]*mimirpb.WriteRequest{
				"user1": {
					mimirpb.ToWriteRequest(
						[]labels.Labels{mimirpb.FromLabelAdaptersToLabels([]mimirpb.LabelAdapter{{Name: labels.MetricName, Value: "test1"}})},
						[]mimirpb.Sample{{Value: 1, TimestampMs: 9}},
						nil,
						nil,
						mimirpb.API,
					),
				},

				"user2": {
					mimirpb.ToWriteRequest(
						[]labels.Labels{mimirpb.FromLabelAdaptersToLabels([]mimirpb.LabelAdapter{{Name: labels.MetricName, Value: "test2"}})}, // another series
						[]mimirpb.Sample{{Value: 1, TimestampMs: 10}},
						nil,
						nil,
						mimirpb.API,
					),
				},
			},
			expectedErr: wrapWithUser(errMaxTenantsReached, "user2"),
		},

		"should fail pushing samples in two requests due to rate limit": {
			limits: InstanceLimits{MaxInMemorySeries: 1, MaxInMemoryTenants: 1, MaxIngestionRate: 0.001},

			reqs: map[string][]*mimirpb.WriteRequest{
				"user1": {
					mimirpb.ToWriteRequest(
						[]labels.Labels{mimirpb.FromLabelAdaptersToLabels([]mimirpb.LabelAdapter{{Name: labels.MetricName, Value: "test1"}})},
						[]mimirpb.Sample{{Value: 1, TimestampMs: 9}},
						nil,
						nil,
						mimirpb.API,
					),

					mimirpb.ToWriteRequest(
						[]labels.Labels{mimirpb.FromLabelAdaptersToLabels([]mimirpb.LabelAdapter{{Name: labels.MetricName, Value: "test1"}})},
						[]mimirpb.Sample{{Value: 1, TimestampMs: 10}},
						nil,
						nil,
						mimirpb.API,
					),
				},
			},
			expectedErr: errMaxIngestionRateReached,
		},
	}

	defaultInstanceLimits = nil

	for testName, testData := range tests {
		t.Run(testName, func(t *testing.T) {
			// Create a mocked ingester
			cfg := defaultIngesterTestConfig(t)
			cfg.InstanceLimitsFn = func() *InstanceLimits {
				return &testData.limits
			}

			i, err := prepareIngesterWithBlocksStorage(t, cfg, nil)
			require.NoError(t, err)
			require.NoError(t, services.StartAndAwaitRunning(context.Background(), i))
			defer services.StopAndAwaitTerminated(context.Background(), i) //nolint:errcheck

			// Wait until the ingester is healthy
			test.Poll(t, 100*time.Millisecond, 1, func() interface{} {
				return i.lifecycler.HealthyInstancesCount()
			})

			// Iterate through users in sorted order (by username).
			uids := []string{}
			totalPushes := 0
			for uid, requests := range testData.reqs {
				uids = append(uids, uid)
				totalPushes += len(requests)
			}
			sort.Strings(uids)

			pushIdx := 0
			for _, uid := range uids {
				ctx := user.InjectOrgID(context.Background(), uid)

				for _, req := range testData.reqs[uid] {
					pushIdx++
					_, err := i.Push(ctx, req)

					if pushIdx < totalPushes {
						require.NoError(t, err)
					} else {
						// Last push may expect error.
						if testData.expectedErr != nil {
							assert.Equal(t, testData.expectedErr, err)
						} else if testData.expectedErrType != nil {
							assert.True(t, errors.As(err, testData.expectedErrType), "expected error type %T, got %v", testData.expectedErrType, err)
						} else {
							assert.NoError(t, err)
						}
					}

					// imitate time ticking between each push
					i.ingestionRate.Tick()

					rate := testutil.ToFloat64(i.metrics.ingestionRate)
					require.NotZero(t, rate)
				}
			}
		})
	}
}

func TestIngester_instanceLimitsMetrics(t *testing.T) {
	reg := prometheus.NewRegistry()

	l := InstanceLimits{
		MaxIngestionRate:   10,
		MaxInMemoryTenants: 20,
		MaxInMemorySeries:  30,
	}

	cfg := defaultIngesterTestConfig(t)
	cfg.InstanceLimitsFn = func() *InstanceLimits {
		return &l
	}

	_, err := prepareIngesterWithBlocksStorage(t, cfg, reg)
	require.NoError(t, err)

	require.NoError(t, testutil.GatherAndCompare(reg, strings.NewReader(`
		# HELP cortex_ingester_instance_limits Instance limits used by this ingester.
		# TYPE cortex_ingester_instance_limits gauge
		cortex_ingester_instance_limits{limit="max_inflight_push_requests"} 0
		cortex_ingester_instance_limits{limit="max_ingestion_rate"} 10
		cortex_ingester_instance_limits{limit="max_series"} 30
		cortex_ingester_instance_limits{limit="max_tenants"} 20
	`), "cortex_ingester_instance_limits"))

	l.MaxInMemoryTenants = 1000
	l.MaxInMemorySeries = 2000

	require.NoError(t, testutil.GatherAndCompare(reg, strings.NewReader(`
		# HELP cortex_ingester_instance_limits Instance limits used by this ingester.
		# TYPE cortex_ingester_instance_limits gauge
		cortex_ingester_instance_limits{limit="max_inflight_push_requests"} 0
		cortex_ingester_instance_limits{limit="max_ingestion_rate"} 10
		cortex_ingester_instance_limits{limit="max_series"} 2000
		cortex_ingester_instance_limits{limit="max_tenants"} 1000
	`), "cortex_ingester_instance_limits"))
}

func TestIngester_inflightPushRequests(t *testing.T) {
	limits := InstanceLimits{MaxInflightPushRequests: 1}

	// Create a mocked ingester
	cfg := defaultIngesterTestConfig(t)
	cfg.InstanceLimitsFn = func() *InstanceLimits { return &limits }

	i, err := prepareIngesterWithBlocksStorage(t, cfg, nil)
	require.NoError(t, err)
	require.NoError(t, services.StartAndAwaitRunning(context.Background(), i))
	defer services.StopAndAwaitTerminated(context.Background(), i) //nolint:errcheck

	// Wait until the ingester is healthy
	test.Poll(t, 100*time.Millisecond, 1, func() interface{} {
		return i.lifecycler.HealthyInstancesCount()
	})

	ctx := user.InjectOrgID(context.Background(), "test")

	startCh := make(chan struct{})

	g, ctx := errgroup.WithContext(ctx)
	g.Go(func() error {
		const targetRequestDuration = time.Second

		samples := 100000
		series := 1

		// Find right series&samples count to make sure that push takes given target duration.
		for {
			req := generateSamplesForLabel(labels.FromStrings(labels.MetricName, fmt.Sprintf("test-%d-%d", series, samples)), series, samples)

			start := time.Now()
			_, err := i.Push(ctx, req)
			require.NoError(t, err)

			elapsed := time.Since(start)
			t.Log(series, samples, elapsed)
			if elapsed > targetRequestDuration {
				break
			}

			samples = int(float64(samples) * float64(targetRequestDuration/elapsed) * 1.5) // Adjust number of series to hit our targetRequestDuration push duration.
			for samples >= int(time.Hour.Milliseconds()) {
				// We generate one sample per millisecond, if we have more than an hour of samples TSDB will fail with "out of bounds".
				// So we trade samples for series here.
				samples /= 10
				series *= 10
			}
		}

		// Now repeat push with number of samples calibrated to our target request duration.
		req := generateSamplesForLabel(labels.FromStrings(labels.MetricName, fmt.Sprintf("real-%d-%d", series, samples)), series, samples)

		// Signal that we're going to do the real push now.
		close(startCh)

		_, err := i.Push(ctx, req)
		return err
	})

	g.Go(func() error {
		select {
		case <-ctx.Done():
		// failed to setup
		case <-startCh:
			// we can start the test.
		}

		time.Sleep(10 * time.Millisecond) // Give first goroutine a chance to start pushing...
		req := generateSamplesForLabel(labels.FromStrings(labels.MetricName, "testcase"), 1, 1024)

		_, err := i.Push(ctx, req)
		require.Equal(t, errMaxInflightRequestsReached, err)
		return nil
	})

	require.NoError(t, g.Wait())
}

func generateSamplesForLabel(baseLabels labels.Labels, series, samples int) *mimirpb.WriteRequest {
	lbls := make([]labels.Labels, 0, series*samples)
	ss := make([]mimirpb.Sample, 0, series*samples)

	for s := 0; s < series; s++ {
		l := append(labels.FromStrings("series", strconv.Itoa(s)), baseLabels...)
		for i := 0; i < samples; i++ {
			ss = append(ss, mimirpb.Sample{
				Value:       float64(i),
				TimestampMs: int64(i),
			})
			lbls = append(lbls, l)
		}
	}

	return mimirpb.ToWriteRequest(lbls, ss, nil, nil, mimirpb.API)
}

func buildTestMatrix(numSeries int, samplesPerSeries int, offset int) model.Matrix {
	m := make(model.Matrix, 0, numSeries)
	for i := 0; i < numSeries; i++ {
		ss := model.SampleStream{
			Metric: model.Metric{
				model.MetricNameLabel: model.LabelValue(fmt.Sprintf("testmetric_%d", i)),
				model.JobLabel:        model.LabelValue(fmt.Sprintf("testjob%d", i%2)),
			},
			Values: make([]model.SamplePair, 0, samplesPerSeries),
		}
		for j := 0; j < samplesPerSeries; j++ {
			ss.Values = append(ss.Values, model.SamplePair{
				Timestamp: model.Time(i + j + offset),
				Value:     model.SampleValue(i + j + offset),
			})
		}
		m = append(m, &ss)
	}
	sort.Sort(m)
	return m
}

func matrixToSamples(m model.Matrix) []mimirpb.Sample {
	var samples []mimirpb.Sample
	for _, ss := range m {
		for _, sp := range ss.Values {
			samples = append(samples, mimirpb.Sample{
				TimestampMs: int64(sp.Timestamp),
				Value:       float64(sp.Value),
			})
		}
	}
	return samples
}

// Return one copy of the labels per sample
func matrixToLables(m model.Matrix) []labels.Labels {
	var labels []labels.Labels
	for _, ss := range m {
		for range ss.Values {
			labels = append(labels, mimirpb.FromLabelAdaptersToLabels(mimirpb.FromMetricsToLabelAdapters(ss.Metric)))
		}
	}
	return labels
}

func runTestQuery(ctx context.Context, t *testing.T, ing *Ingester, ty labels.MatchType, n, v string) (model.Matrix, *client.QueryRequest, error) {
	return runTestQueryTimes(ctx, t, ing, ty, n, v, model.Earliest, model.Latest)
}

func runTestQueryTimes(ctx context.Context, t *testing.T, ing *Ingester, ty labels.MatchType, n, v string, start, end model.Time) (model.Matrix, *client.QueryRequest, error) {
	matcher, err := labels.NewMatcher(ty, n, v)
	if err != nil {
		return nil, nil, err
	}
	req, err := client.ToQueryRequest(start, end, []*labels.Matcher{matcher})
	if err != nil {
		return nil, nil, err
	}
	s := stream{ctx: ctx}
	err = ing.QueryStream(req, &s)
	require.NoError(t, err)

	res, err := chunkcompat.StreamsToMatrix(model.Earliest, model.Latest, s.responses)
	require.NoError(t, err)
	sort.Sort(res)
	return res, req, nil
}

func pushTestMetadata(t *testing.T, ing *Ingester, numMetadata, metadataPerMetric int) ([]string, map[string][]*mimirpb.MetricMetadata) {
	userIDs := []string{"1", "2", "3"}

	// Create test metadata.
	// Map of userIDs, to map of metric => metadataSet
	testData := map[string][]*mimirpb.MetricMetadata{}
	for _, userID := range userIDs {
		metadata := make([]*mimirpb.MetricMetadata, 0, metadataPerMetric)
		for i := 0; i < numMetadata; i++ {
			metricName := fmt.Sprintf("testmetric_%d", i)
			for j := 0; j < metadataPerMetric; j++ {
				m := &mimirpb.MetricMetadata{MetricFamilyName: metricName, Help: fmt.Sprintf("a help for %d", j), Unit: "", Type: mimirpb.COUNTER}
				metadata = append(metadata, m)
			}
		}
		testData[userID] = metadata
	}

	// Append metadata.
	for _, userID := range userIDs {
		ctx := user.InjectOrgID(context.Background(), userID)
		_, err := ing.Push(ctx, mimirpb.ToWriteRequest(nil, nil, nil, testData[userID], mimirpb.API))
		require.NoError(t, err)
	}

	return userIDs, testData
}

func pushTestSamples(t testing.TB, ing *Ingester, numSeries, samplesPerSeries, offset int) ([]string, map[string]model.Matrix) {
	userIDs := []string{"1", "2", "3"}

	// Create test samples.
	testData := map[string]model.Matrix{}
	for i, userID := range userIDs {
		testData[userID] = buildTestMatrix(numSeries, samplesPerSeries, i+offset)
	}

	// Append samples.
	for _, userID := range userIDs {
		ctx := user.InjectOrgID(context.Background(), userID)
		_, err := ing.Push(ctx, mimirpb.ToWriteRequest(matrixToLables(testData[userID]), matrixToSamples(testData[userID]), nil, nil, mimirpb.API))
		require.NoError(t, err)
	}

	return userIDs, testData
}

func TestIngesterPurgeMetadata(t *testing.T) {
	cfg := defaultIngesterTestConfig(t)
	cfg.MetadataRetainPeriod = 20 * time.Millisecond

	ing, err := prepareIngesterWithBlocksStorageAndLimits(t, cfg, defaultLimitsTestConfig(), "", nil)
	require.NoError(t, err)
	require.NoError(t, services.StartAndAwaitRunning(context.Background(), ing))
	defer services.StopAndAwaitTerminated(context.Background(), ing) //nolint:errcheck

	// Wait until the ingester is healthy
	test.Poll(t, 100*time.Millisecond, 1, func() interface{} {
		return ing.lifecycler.HealthyInstancesCount()
	})

	userIDs, _ := pushTestMetadata(t, ing, 10, 3)

	time.Sleep(40 * time.Millisecond)
	for _, userID := range userIDs {
		ctx := user.InjectOrgID(context.Background(), userID)
		ing.purgeUserMetricsMetadata()

		resp, err := ing.MetricsMetadata(ctx, nil)
		require.NoError(t, err)
		assert.Equal(t, 0, len(resp.GetMetadata()))
	}
}

func TestIngesterMetadataMetrics(t *testing.T) {
	reg := prometheus.NewPedanticRegistry()
	cfg := defaultIngesterTestConfig(t)
	cfg.MetadataRetainPeriod = 20 * time.Millisecond

	ing, err := prepareIngesterWithBlocksStorageAndLimits(t, cfg, defaultLimitsTestConfig(), "", reg)
	require.NoError(t, err)
	require.NoError(t, services.StartAndAwaitRunning(context.Background(), ing))
	defer services.StopAndAwaitTerminated(context.Background(), ing) //nolint:errcheck

	// wait until the ingester is healthy
	test.Poll(t, 100*time.Millisecond, 1, func() interface{} {
		return ing.lifecycler.HealthyInstancesCount()
	})

	_, _ = pushTestMetadata(t, ing, 10, 3)

	pushTestMetadata(t, ing, 10, 3)
	pushTestMetadata(t, ing, 10, 3) // We push the _exact_ same metrics again to ensure idempotency. Metadata is kept as a set so there shouldn't be a change of metrics.

	metricNames := []string{
		"cortex_ingester_memory_metadata_created_total",
		"cortex_ingester_memory_metadata_removed_total",
		"cortex_ingester_memory_metadata",
	}

	assert.NoError(t, testutil.GatherAndCompare(reg, strings.NewReader(`
		# HELP cortex_ingester_memory_metadata The current number of metadata in memory.
		# TYPE cortex_ingester_memory_metadata gauge
		cortex_ingester_memory_metadata 90
		# HELP cortex_ingester_memory_metadata_created_total The total number of metadata that were created per user
		# TYPE cortex_ingester_memory_metadata_created_total counter
		cortex_ingester_memory_metadata_created_total{user="1"} 30
		cortex_ingester_memory_metadata_created_total{user="2"} 30
		cortex_ingester_memory_metadata_created_total{user="3"} 30
	`), metricNames...))

	time.Sleep(40 * time.Millisecond)
	ing.purgeUserMetricsMetadata()
	assert.NoError(t, testutil.GatherAndCompare(reg, strings.NewReader(`
		# HELP cortex_ingester_memory_metadata The current number of metadata in memory.
		# TYPE cortex_ingester_memory_metadata gauge
		cortex_ingester_memory_metadata 0
		# HELP cortex_ingester_memory_metadata_created_total The total number of metadata that were created per user
		# TYPE cortex_ingester_memory_metadata_created_total counter
		cortex_ingester_memory_metadata_created_total{user="1"} 30
		cortex_ingester_memory_metadata_created_total{user="2"} 30
		cortex_ingester_memory_metadata_created_total{user="3"} 30
		# HELP cortex_ingester_memory_metadata_removed_total The total number of metadata that were removed per user.
		# TYPE cortex_ingester_memory_metadata_removed_total counter
		cortex_ingester_memory_metadata_removed_total{user="1"} 30
		cortex_ingester_memory_metadata_removed_total{user="2"} 30
		cortex_ingester_memory_metadata_removed_total{user="3"} 30
	`), metricNames...))

}

func TestIngesterSendsOnlySeriesWithData(t *testing.T) {
	ing, err := prepareIngesterWithBlocksStorageAndLimits(t, defaultIngesterTestConfig(t), defaultLimitsTestConfig(), "", nil)
	require.NoError(t, err)
	require.NoError(t, services.StartAndAwaitRunning(context.Background(), ing))
	defer services.StopAndAwaitTerminated(context.Background(), ing) //nolint:errcheck

	// Wait until the ingester is healthy
	test.Poll(t, 100*time.Millisecond, 1, func() interface{} {
		return ing.lifecycler.HealthyInstancesCount()
	})

	userIDs, _ := pushTestSamples(t, ing, 10, 1000, 0)

	// Read samples back via ingester queries.
	for _, userID := range userIDs {
		ctx := user.InjectOrgID(context.Background(), userID)
		_, req, err := runTestQueryTimes(ctx, t, ing, labels.MatchRegexp, model.JobLabel, ".+", model.Latest.Add(-15*time.Second), model.Latest)
		require.NoError(t, err)

		s := stream{
			ctx: ctx,
		}
		err = ing.QueryStream(req, &s)
		require.NoError(t, err)

		// Nothing should be selected.
		require.Equal(t, 0, len(s.responses))
	}

	// Read samples back via chunk store.
	require.NoError(t, services.StopAndAwaitTerminated(context.Background(), ing))
}

type stream struct {
	grpc.ServerStream
	ctx       context.Context
	responses []*client.QueryStreamResponse
}

func (s *stream) Context() context.Context {
	return s.ctx
}

func (s *stream) Send(response *client.QueryStreamResponse) error {
	s.responses = append(s.responses, response)
	return nil
}

// Test that blank labels are removed by the ingester
func TestIngester_Push_SeriesWithBlankLabel(t *testing.T) {
	ing, err := prepareIngesterWithBlocksStorageAndLimits(t, defaultIngesterTestConfig(t), defaultLimitsTestConfig(), "", nil)
	require.NoError(t, err)
	require.NoError(t, services.StartAndAwaitRunning(context.Background(), ing))
	defer services.StopAndAwaitTerminated(context.Background(), ing) //nolint:errcheck

	// Wait until the ingester is healthy
	test.Poll(t, 100*time.Millisecond, 1, func() interface{} {
		return ing.lifecycler.HealthyInstancesCount()
	})

	defer services.StopAndAwaitTerminated(context.Background(), ing) //nolint:errcheck
	lbls := []labels.Labels{{
		{Name: model.MetricNameLabel, Value: "testmetric"},
		{Name: "foo", Value: ""},
		{Name: "bar", Value: ""},
	}}

	ctx := user.InjectOrgID(context.Background(), userID)
	_, err = ing.Push(ctx, mimirpb.ToWriteRequest(
		lbls,
		[]mimirpb.Sample{{TimestampMs: 1, Value: 0}},
		nil,
		nil,
		mimirpb.API,
	))
	require.NoError(t, err)

	res, _, err := runTestQuery(ctx, t, ing, labels.MatchEqual, labels.MetricName, "testmetric")

	require.NoError(t, err)
	expected := model.Matrix{
		{
			Metric: model.Metric{labels.MetricName: "testmetric"},
			Values: []model.SamplePair{
				{Timestamp: 1, Value: 0},
			},
		},
	}

	assert.Equal(t, expected, res)
}

func TestIngesterUserLimitExceeded(t *testing.T) {
	limits := defaultLimitsTestConfig()
	limits.MaxGlobalSeriesPerUser = 1
	limits.MaxGlobalMetricsWithMetadataPerUser = 1

	// create a data dir that survives an ingester restart
	dataDir := t.TempDir()

	newIngester := func() *Ingester {
		cfg := defaultIngesterTestConfig(t)
		// Global Ingester limits are computed based on replication factor
		// Set RF=1 here to ensure the series and metadata limits
		// are actually set to 1 instead of 3.
		cfg.IngesterRing.ReplicationFactor = 1
		ing, err := prepareIngesterWithBlocksStorageAndLimits(t, cfg, limits, dataDir, nil)
		require.NoError(t, err)
		require.NoError(t, services.StartAndAwaitRunning(context.Background(), ing))

		// Wait until it's healthy
		test.Poll(t, time.Second, 1, func() interface{} {
			return ing.lifecycler.HealthyInstancesCount()
		})

		return ing
	}

	ing := newIngester()
	defer services.StopAndAwaitTerminated(context.Background(), ing) //nolint:errcheck

	userID := "1"
	// Series
	labels1 := labels.Labels{{Name: labels.MetricName, Value: "testmetric"}, {Name: "foo", Value: "bar"}}
	sample1 := mimirpb.Sample{
		TimestampMs: 0,
		Value:       1,
	}
	sample2 := mimirpb.Sample{
		TimestampMs: 1,
		Value:       2,
	}
	labels3 := labels.Labels{{Name: labels.MetricName, Value: "testmetric"}, {Name: "foo", Value: "biz"}}
	sample3 := mimirpb.Sample{
		TimestampMs: 1,
		Value:       3,
	}
	// Metadata
	metadata1 := &mimirpb.MetricMetadata{MetricFamilyName: "testmetric", Help: "a help for testmetric", Type: mimirpb.COUNTER}
	metadata2 := &mimirpb.MetricMetadata{MetricFamilyName: "testmetric2", Help: "a help for testmetric2", Type: mimirpb.COUNTER}

	// Append only one series and one metadata first, expect no error.
	ctx := user.InjectOrgID(context.Background(), userID)
	_, err := ing.Push(ctx, mimirpb.ToWriteRequest([]labels.Labels{labels1}, []mimirpb.Sample{sample1}, nil, []*mimirpb.MetricMetadata{metadata1}, mimirpb.API))
	require.NoError(t, err)

	testLimits := func() {
		// Append to two series, expect series-exceeded error.
		_, err = ing.Push(ctx, mimirpb.ToWriteRequest([]labels.Labels{labels1, labels3}, []mimirpb.Sample{sample2, sample3}, nil, nil, mimirpb.API))
		httpResp, ok := httpgrpc.HTTPResponseFromError(err)
		require.True(t, ok, "returned error is not an httpgrpc response")
		assert.Equal(t, http.StatusBadRequest, int(httpResp.Code))
		assert.Equal(t, wrapWithUser(makeLimitError(perUserSeriesLimit, ing.limiter.FormatError(userID, errMaxSeriesPerUserLimitExceeded)), userID).Error(), string(httpResp.Body))

		// Append two metadata, expect no error since metadata is a best effort approach.
		_, err = ing.Push(ctx, mimirpb.ToWriteRequest(nil, nil, nil, []*mimirpb.MetricMetadata{metadata1, metadata2}, mimirpb.API))
		require.NoError(t, err)

		// Read samples back via ingester queries.
		res, _, err := runTestQuery(ctx, t, ing, labels.MatchEqual, model.MetricNameLabel, "testmetric")
		require.NoError(t, err)

		expected := model.Matrix{
			{
				Metric: mimirpb.FromLabelAdaptersToMetric(mimirpb.FromLabelsToLabelAdapters(labels1)),
				Values: []model.SamplePair{
					{
						Timestamp: model.Time(sample1.TimestampMs),
						Value:     model.SampleValue(sample1.Value),
					},
					{
						Timestamp: model.Time(sample2.TimestampMs),
						Value:     model.SampleValue(sample2.Value),
					},
				},
			},
		}

		require.Equal(t, expected, res)

		// Verify metadata
		m, err := ing.MetricsMetadata(ctx, nil)
		require.NoError(t, err)
		assert.Equal(t, []*mimirpb.MetricMetadata{metadata1}, m.Metadata)
	}

	testLimits()

	// Limits should hold after restart.
	services.StopAndAwaitTerminated(context.Background(), ing) //nolint:errcheck
	ing = newIngester()
	defer services.StopAndAwaitTerminated(context.Background(), ing) //nolint:errcheck

	testLimits()

}

func TestIngesterMetricLimitExceeded(t *testing.T) {
	limits := defaultLimitsTestConfig()
	limits.MaxGlobalSeriesPerMetric = 1
	limits.MaxGlobalMetadataPerMetric = 1

	// create a data dir that survives an ingester restart
	dataDir := t.TempDir()

	newIngester := func() *Ingester {
		cfg := defaultIngesterTestConfig(t)
		// Global Ingester limits are computed based on replication factor
		// Set RF=1 here to ensure the series and metadata limits
		// are actually set to 1 instead of 3.
		cfg.IngesterRing.ReplicationFactor = 1
		ing, err := prepareIngesterWithBlocksStorageAndLimits(t, cfg, limits, dataDir, nil)
		require.NoError(t, err)
		require.NoError(t, services.StartAndAwaitRunning(context.Background(), ing))

		// Wait until it's healthy
		test.Poll(t, time.Second, 1, func() interface{} {
			return ing.lifecycler.HealthyInstancesCount()
		})

		return ing
	}

	ing := newIngester()
	defer services.StopAndAwaitTerminated(context.Background(), ing) //nolint:errcheck

	userID := "1"
	labels1 := labels.Labels{{Name: labels.MetricName, Value: "testmetric"}, {Name: "foo", Value: "bar"}}
	sample1 := mimirpb.Sample{
		TimestampMs: 0,
		Value:       1,
	}
	sample2 := mimirpb.Sample{
		TimestampMs: 1,
		Value:       2,
	}
	labels3 := labels.Labels{{Name: labels.MetricName, Value: "testmetric"}, {Name: "foo", Value: "biz"}}
	sample3 := mimirpb.Sample{
		TimestampMs: 1,
		Value:       3,
	}

	// Metadata
	metadata1 := &mimirpb.MetricMetadata{MetricFamilyName: "testmetric", Help: "a help for testmetric", Type: mimirpb.COUNTER}
	metadata2 := &mimirpb.MetricMetadata{MetricFamilyName: "testmetric", Help: "a help for testmetric2", Type: mimirpb.COUNTER}

	// Append only one series and one metadata first, expect no error.
	ctx := user.InjectOrgID(context.Background(), userID)
	_, err := ing.Push(ctx, mimirpb.ToWriteRequest([]labels.Labels{labels1}, []mimirpb.Sample{sample1}, nil, []*mimirpb.MetricMetadata{metadata1}, mimirpb.API))
	require.NoError(t, err)

	testLimits := func() {
		// Append two series, expect series-exceeded error.
		_, err = ing.Push(ctx, mimirpb.ToWriteRequest([]labels.Labels{labels1, labels3}, []mimirpb.Sample{sample2, sample3}, nil, nil, mimirpb.API))
		httpResp, ok := httpgrpc.HTTPResponseFromError(err)
		require.True(t, ok, "returned error is not an httpgrpc response")
		assert.Equal(t, http.StatusBadRequest, int(httpResp.Code))
		assert.Equal(t, wrapWithUser(makeMetricLimitError(perMetricSeriesLimit, labels3, ing.limiter.FormatError(userID, errMaxSeriesPerMetricLimitExceeded)), userID).Error(), string(httpResp.Body))

		// Append two metadata for the same metric. Drop the second one, and expect no error since metadata is a best effort approach.
		_, err = ing.Push(ctx, mimirpb.ToWriteRequest(nil, nil, nil, []*mimirpb.MetricMetadata{metadata1, metadata2}, mimirpb.API))
		require.NoError(t, err)

		// Read samples back via ingester queries.
		res, _, err := runTestQuery(ctx, t, ing, labels.MatchEqual, model.MetricNameLabel, "testmetric")
		require.NoError(t, err)

		// Verify Series
		expected := model.Matrix{
			{
				Metric: mimirpb.FromLabelAdaptersToMetric(mimirpb.FromLabelsToLabelAdapters(labels1)),
				Values: []model.SamplePair{
					{
						Timestamp: model.Time(sample1.TimestampMs),
						Value:     model.SampleValue(sample1.Value),
					},
					{
						Timestamp: model.Time(sample2.TimestampMs),
						Value:     model.SampleValue(sample2.Value),
					},
				},
			},
		}

		assert.Equal(t, expected, res)

		// Verify metadata
		m, err := ing.MetricsMetadata(ctx, nil)
		require.NoError(t, err)
		assert.Equal(t, []*mimirpb.MetricMetadata{metadata1}, m.Metadata)
	}

	testLimits()

	// Limits should hold after restart.
	services.StopAndAwaitTerminated(context.Background(), ing) //nolint:errcheck
	ing = newIngester()
	defer services.StopAndAwaitTerminated(context.Background(), ing) //nolint:errcheck

	testLimits()
}

// Construct a set of realistic-looking samples, all with slightly different label sets
func benchmarkData(nSeries int) (allLabels []labels.Labels, allSamples []mimirpb.Sample) {
	// Real example from Kubernetes' embedded cAdvisor metrics, lightly obfuscated.
	var benchmarkLabels = labels.Labels{
		{Name: model.MetricNameLabel, Value: "container_cpu_usage_seconds_total"},
		{Name: "beta_kubernetes_io_arch", Value: "amd64"},
		{Name: "beta_kubernetes_io_instance_type", Value: "c3.somesize"},
		{Name: "beta_kubernetes_io_os", Value: "linux"},
		{Name: "container_name", Value: "some-name"},
		{Name: "cpu", Value: "cpu01"},
		{Name: "failure_domain_beta_kubernetes_io_region", Value: "somewhere-1"},
		{Name: "failure_domain_beta_kubernetes_io_zone", Value: "somewhere-1b"},
		{Name: "id", Value: "/kubepods/burstable/pod6e91c467-e4c5-11e7-ace3-0a97ed59c75e/a3c8498918bd6866349fed5a6f8c643b77c91836427fb6327913276ebc6bde28"},
		{Name: "image", Value: "registry/organisation/name@sha256:dca3d877a80008b45d71d7edc4fd2e44c0c8c8e7102ba5cbabec63a374d1d506"},
		{Name: "instance", Value: "ip-111-11-1-11.ec2.internal"},
		{Name: "job", Value: "kubernetes-cadvisor"},
		{Name: "kubernetes_io_hostname", Value: "ip-111-11-1-11"},
		{Name: "monitor", Value: "prod"},
		{Name: "name", Value: "k8s_some-name_some-other-name-5j8s8_kube-system_6e91c467-e4c5-11e7-ace3-0a97ed59c75e_0"},
		{Name: "namespace", Value: "kube-system"},
		{Name: "pod_name", Value: "some-other-name-5j8s8"},
	}

	for j := 0; j < nSeries; j++ {
		labels := benchmarkLabels.Copy()
		for i := range labels {
			if labels[i].Name == "cpu" {
				labels[i].Value = fmt.Sprintf("cpu%02d", j)
			}
		}
		allLabels = append(allLabels, labels)
		allSamples = append(allSamples, mimirpb.Sample{TimestampMs: 0, Value: float64(j)})
	}
	return
}

type TenantLimitsMock struct {
	mock.Mock
	validation.TenantLimits
}

func (t *TenantLimitsMock) ByUserID(userID string) *validation.Limits {
	returnArgs := t.Called(userID)
	if returnArgs.Get(0) == nil {
		return nil
	}
	return returnArgs.Get(0).(*validation.Limits)
}

func TestIngesterActiveSeries(t *testing.T) {
	labelsToPush := []labels.Labels{
		labels.FromStrings(labels.MetricName, "test_metric", "bool", "false", "team", "a"),
		labels.FromStrings(labels.MetricName, "test_metric", "bool", "false", "team", "b"),
		labels.FromStrings(labels.MetricName, "test_metric", "bool", "true", "team", "a"),
		labels.FromStrings(labels.MetricName, "test_metric", "bool", "true", "team", "b"),
	}

	req := func(lbls labels.Labels, t time.Time) *mimirpb.WriteRequest {
		return mimirpb.ToWriteRequest(
			[]labels.Labels{lbls},
			[]mimirpb.Sample{{Value: 1, TimestampMs: t.UnixMilli()}},
			nil,
			nil,
			mimirpb.API,
		)
	}

	metricNames := []string{
		"cortex_ingester_active_series",
		"cortex_ingester_active_series_custom_tracker",
	}
	userID := "test_user"
	userID2 := "other_test_user"

	activeSeriesDefaultConfig := mustNewActiveSeriesCustomTrackersConfigFromMap(t, map[string]string{
		"bool_is_true_flagbased":  `{bool="true"}`,
		"bool_is_false_flagbased": `{bool="false"}`,
	})

	activeSeriesTenantConfig := mustNewActiveSeriesCustomTrackersConfigFromMap(t, map[string]string{
		"team_a": `{team="a"}`,
		"team_b": `{team="b"}`,
	})

	activeSeriesTenantOverride := new(TenantLimitsMock)
	activeSeriesTenantOverride.On("ByUserID", userID).Return(&validation.Limits{ActiveSeriesCustomTrackersConfig: activeSeriesTenantConfig})
	activeSeriesTenantOverride.On("ByUserID", userID2).Return(nil)

	tests := map[string]struct {
		test                func(t *testing.T, ingester *Ingester, gatherer prometheus.Gatherer)
		reqs                []*mimirpb.WriteRequest
		expectedMetrics     string
		disableActiveSeries bool
	}{
		"successful push, should count active series": {
			test: func(t *testing.T, ingester *Ingester, gatherer prometheus.Gatherer) {
				pushWithUser(t, ingester, labelsToPush, userID, req)
				pushWithUser(t, ingester, labelsToPush, userID2, req)

				// Update active series for metrics check.
				ingester.updateActiveSeries(time.Now())

				expectedMetrics := `
					# HELP cortex_ingester_active_series Number of currently active series per user.
					# TYPE cortex_ingester_active_series gauge
					cortex_ingester_active_series{user="other_test_user"} 4
					cortex_ingester_active_series{user="test_user"} 4
					# HELP cortex_ingester_active_series_custom_tracker Number of currently active series matching a pre-configured label matchers per user.
					# TYPE cortex_ingester_active_series_custom_tracker gauge
					cortex_ingester_active_series_custom_tracker{name="team_a",user="test_user"} 2
					cortex_ingester_active_series_custom_tracker{name="team_b",user="test_user"} 2
					cortex_ingester_active_series_custom_tracker{name="bool_is_true_flagbased",user="other_test_user"} 2
					cortex_ingester_active_series_custom_tracker{name="bool_is_false_flagbased",user="other_test_user"} 2
				`

				// Check tracked Prometheus metrics
				require.NoError(t, testutil.GatherAndCompare(gatherer, strings.NewReader(expectedMetrics), metricNames...))
			},
		},
		"should cleanup metrics when tsdb closed": {
			test: func(t *testing.T, ingester *Ingester, gatherer prometheus.Gatherer) {
				pushWithUser(t, ingester, labelsToPush, userID, req)
				pushWithUser(t, ingester, labelsToPush, userID2, req)

				// Update active series for metrics check.
				ingester.updateActiveSeries(time.Now())

				expectedMetrics := `
					# HELP cortex_ingester_active_series Number of currently active series per user.
					# TYPE cortex_ingester_active_series gauge
					cortex_ingester_active_series{user="other_test_user"} 4
					cortex_ingester_active_series{user="test_user"} 4
					# HELP cortex_ingester_active_series_custom_tracker Number of currently active series matching a pre-configured label matchers per user.
					# TYPE cortex_ingester_active_series_custom_tracker gauge
					cortex_ingester_active_series_custom_tracker{name="team_a",user="test_user"} 2
					cortex_ingester_active_series_custom_tracker{name="team_b",user="test_user"} 2
					cortex_ingester_active_series_custom_tracker{name="bool_is_true_flagbased",user="other_test_user"} 2
					cortex_ingester_active_series_custom_tracker{name="bool_is_false_flagbased",user="other_test_user"} 2
				`

				// Check tracked Prometheus metrics
				require.NoError(t, testutil.GatherAndCompare(gatherer, strings.NewReader(expectedMetrics), metricNames...))
				// close tsdbs and check for cleanup
				ingester.closeAllTSDB()
				expectedMetrics = ""
				require.NoError(t, testutil.GatherAndCompare(gatherer, strings.NewReader(expectedMetrics), metricNames...))
			},
		},
		"should track custom matchers, removing when zero": {
			test: func(t *testing.T, ingester *Ingester, gatherer prometheus.Gatherer) {
				currentTime := time.Now()
				pushWithUser(t, ingester, labelsToPush, userID, req)
				pushWithUser(t, ingester, labelsToPush, userID2, req)

				// Update active series for metrics check.
				ingester.updateActiveSeries(currentTime)

				expectedMetrics := `
					# HELP cortex_ingester_active_series Number of currently active series per user.
					# TYPE cortex_ingester_active_series gauge
					cortex_ingester_active_series{user="other_test_user"} 4
					cortex_ingester_active_series{user="test_user"} 4
					# HELP cortex_ingester_active_series_custom_tracker Number of currently active series matching a pre-configured label matchers per user.
					# TYPE cortex_ingester_active_series_custom_tracker gauge
					cortex_ingester_active_series_custom_tracker{name="team_a",user="test_user"} 2
					cortex_ingester_active_series_custom_tracker{name="team_b",user="test_user"} 2
					cortex_ingester_active_series_custom_tracker{name="bool_is_true_flagbased",user="other_test_user"} 2
					cortex_ingester_active_series_custom_tracker{name="bool_is_false_flagbased",user="other_test_user"} 2
				`

				// Check tracked Prometheus metrics
				require.NoError(t, testutil.GatherAndCompare(gatherer, strings.NewReader(expectedMetrics), metricNames...))

				// Pushing second time to have entires which are not going to be purged
				currentTime = time.Now()
				pushWithUser(t, ingester, labelsToPush, userID, req)

				// Adding time to make the first batch of pushes idle.
				// We update them in the exact moment in time where append time of the first push is already considered idle,
				// while the second append happens after the purge timestamp.
				currentTime = currentTime.Add(ingester.cfg.ActiveSeriesMetricsIdleTimeout)
				ingester.updateActiveSeries(currentTime)

				expectedMetrics = `
					# HELP cortex_ingester_active_series Number of currently active series per user.
					# TYPE cortex_ingester_active_series gauge
					cortex_ingester_active_series{user="test_user"} 4
					# HELP cortex_ingester_active_series_custom_tracker Number of currently active series matching a pre-configured label matchers per user.
					# TYPE cortex_ingester_active_series_custom_tracker gauge
					cortex_ingester_active_series_custom_tracker{name="team_a",user="test_user"} 2
					cortex_ingester_active_series_custom_tracker{name="team_b",user="test_user"} 2
				`

				// Check tracked Prometheus metrics
				require.NoError(t, testutil.GatherAndCompare(gatherer, strings.NewReader(expectedMetrics), metricNames...))

				// Update active series again in a further future where no series are active anymore.
				currentTime = currentTime.Add(ingester.cfg.ActiveSeriesMetricsIdleTimeout)
				ingester.updateActiveSeries(currentTime)
				require.NoError(t, testutil.GatherAndCompare(gatherer, strings.NewReader(""), metricNames...))
			},
		},
		"successful push, active series disabled": {
			disableActiveSeries: true,
			test: func(t *testing.T, ingester *Ingester, gatherer prometheus.Gatherer) {
				pushWithUser(t, ingester, labelsToPush, userID, req)
				pushWithUser(t, ingester, labelsToPush, userID2, req)

				// Update active series for metrics check.
				ingester.updateActiveSeries(time.Now())

				expectedMetrics := ``

				// Check tracked Prometheus metrics
				require.NoError(t, testutil.GatherAndCompare(gatherer, strings.NewReader(expectedMetrics), metricNames...))
			},
		},
	}

	for testName, testData := range tests {
		t.Run(testName, func(t *testing.T) {
			registry := prometheus.NewRegistry()

			// Create a mocked ingester
			cfg := defaultIngesterTestConfig(t)
			cfg.ActiveSeriesMetricsEnabled = !testData.disableActiveSeries

			limits := defaultLimitsTestConfig()
			limits.ActiveSeriesCustomTrackersConfig = activeSeriesDefaultConfig
			overrides, err := validation.NewOverrides(limits, activeSeriesTenantOverride)
			require.NoError(t, err)

			ing, err := prepareIngesterWithBlockStorageAndOverrides(t, cfg, overrides, "", registry)
			require.NoError(t, err)
			require.NoError(t, services.StartAndAwaitRunning(context.Background(), ing))
			defer services.StopAndAwaitTerminated(context.Background(), ing) //nolint:errcheck

			// Wait until the ingester is healthy
			test.Poll(t, 100*time.Millisecond, 1, func() interface{} {
				return ing.lifecycler.HealthyInstancesCount()
			})

			testData.test(t, ing, registry)
		})
	}
}

func TestIngesterActiveSeriesConfigChanges(t *testing.T) {
	labelsToPush := []labels.Labels{
		labels.FromStrings(labels.MetricName, "test_metric", "bool", "false", "team", "a"),
		labels.FromStrings(labels.MetricName, "test_metric", "bool", "false", "team", "b"),
		labels.FromStrings(labels.MetricName, "test_metric", "bool", "true", "team", "a"),
		labels.FromStrings(labels.MetricName, "test_metric", "bool", "true", "team", "b"),
	}

	req := func(lbls labels.Labels, t time.Time) *mimirpb.WriteRequest {
		return mimirpb.ToWriteRequest(
			[]labels.Labels{lbls},
			[]mimirpb.Sample{{Value: 1, TimestampMs: t.UnixMilli()}},
			nil,
			nil,
			mimirpb.API,
		)
	}

	metricNames := []string{
		"cortex_ingester_active_series_loading",
		"cortex_ingester_active_series",
		"cortex_ingester_active_series_custom_tracker",
	}
	userID := "test_user"
	userID2 := "other_test_user"

	activeSeriesDefaultConfig := mustNewActiveSeriesCustomTrackersConfigFromMap(t, map[string]string{
		"bool_is_true_flagbased":  `{bool="true"}`,
		"bool_is_false_flagbased": `{bool="false"}`,
	})

	activeSeriesTenantConfig := mustNewActiveSeriesCustomTrackersConfigFromMap(t, map[string]string{
		"team_a": `{team="a"}`,
		"team_b": `{team="b"}`,
	})

	defaultActiveSeriesTenantOverride := new(TenantLimitsMock)
	defaultActiveSeriesTenantOverride.On("ByUserID", userID2).Return(nil)
	defaultActiveSeriesTenantOverride.On("ByUserID", userID).Return(&validation.Limits{ActiveSeriesCustomTrackersConfig: activeSeriesTenantConfig})

	tests := map[string]struct {
		test               func(t *testing.T, ingester *Ingester, gatherer prometheus.Gatherer)
		reqs               []*mimirpb.WriteRequest
		expectedMetrics    string
		activeSeriesConfig activeseries.CustomTrackersConfig
		tenantLimits       *TenantLimitsMock
	}{
		"override flag based config with runtime overwrite": {
			tenantLimits:       nil,
			activeSeriesConfig: activeSeriesDefaultConfig,
			test: func(t *testing.T, ingester *Ingester, gatherer prometheus.Gatherer) {
				currentTime := time.Now()

				pushWithUser(t, ingester, labelsToPush, userID, req)
				pushWithUser(t, ingester, labelsToPush, userID2, req)

				// Update active series for metrics check.
				ingester.updateActiveSeries(currentTime)

				expectedMetrics := `
					# HELP cortex_ingester_active_series Number of currently active series per user.
					# TYPE cortex_ingester_active_series gauge
					cortex_ingester_active_series{user="other_test_user"} 4
					cortex_ingester_active_series{user="test_user"} 4
					# HELP cortex_ingester_active_series_custom_tracker Number of currently active series matching a pre-configured label matchers per user.
					# TYPE cortex_ingester_active_series_custom_tracker gauge
					cortex_ingester_active_series_custom_tracker{name="bool_is_false_flagbased",user="other_test_user"} 2
					cortex_ingester_active_series_custom_tracker{name="bool_is_true_flagbased",user="other_test_user"} 2
					cortex_ingester_active_series_custom_tracker{name="bool_is_false_flagbased",user="test_user"} 2
					cortex_ingester_active_series_custom_tracker{name="bool_is_true_flagbased",user="test_user"} 2
				`
				// Check tracked Prometheus metrics
				require.NoError(t, testutil.GatherAndCompare(gatherer, strings.NewReader(expectedMetrics), metricNames...))

				// Add new runtime configs
				activeSeriesTenantOverride := new(TenantLimitsMock)
				activeSeriesTenantOverride.On("ByUserID", userID2).Return(nil)
				activeSeriesTenantOverride.On("ByUserID", userID).Return(&validation.Limits{ActiveSeriesCustomTrackersConfig: activeSeriesTenantConfig})
				limits := defaultLimitsTestConfig()
				limits.ActiveSeriesCustomTrackersConfig = activeSeriesDefaultConfig
				override, err := validation.NewOverrides(limits, activeSeriesTenantOverride)
				require.NoError(t, err)
				ingester.limits = override
				currentTime = time.Now()
				// First update reloads the config
				ingester.updateActiveSeries(currentTime)
				expectedMetrics = `
					# HELP cortex_ingester_active_series Number of currently active series per user.
					# TYPE cortex_ingester_active_series gauge
					cortex_ingester_active_series{user="other_test_user"} 4
					# HELP cortex_ingester_active_series_custom_tracker Number of currently active series matching a pre-configured label matchers per user.
					# TYPE cortex_ingester_active_series_custom_tracker gauge
					cortex_ingester_active_series_custom_tracker{name="bool_is_false_flagbased",user="other_test_user"} 2
					cortex_ingester_active_series_custom_tracker{name="bool_is_true_flagbased",user="other_test_user"} 2
					# HELP cortex_ingester_active_series_loading Indicates that active series configuration is being reloaded, and waiting to become stable. While this metric is non zero, values from active series metrics shouldn't be considered.
					# TYPE cortex_ingester_active_series_loading gauge
					cortex_ingester_active_series_loading{user="test_user"} 1
				`
				require.NoError(t, testutil.GatherAndCompare(gatherer, strings.NewReader(expectedMetrics), metricNames...))

				// Saving time before second push to avoid purging it before exposing.
				currentTime = time.Now()
				pushWithUser(t, ingester, labelsToPush, userID, req)
				pushWithUser(t, ingester, labelsToPush, userID2, req)
				// Adding idleTimeout to expose the metrics but not purge the pushes.
				currentTime = currentTime.Add(ingester.cfg.ActiveSeriesMetricsIdleTimeout)
				ingester.updateActiveSeries(currentTime)
				expectedMetrics = `
					# HELP cortex_ingester_active_series Number of currently active series per user.
					# TYPE cortex_ingester_active_series gauge
					cortex_ingester_active_series{user="other_test_user"} 4
					cortex_ingester_active_series{user="test_user"} 4
					# HELP cortex_ingester_active_series_custom_tracker Number of currently active series matching a pre-configured label matchers per user.
					# TYPE cortex_ingester_active_series_custom_tracker gauge
					cortex_ingester_active_series_custom_tracker{name="bool_is_true_flagbased",user="other_test_user"} 2
            	    cortex_ingester_active_series_custom_tracker{name="bool_is_false_flagbased",user="other_test_user"} 2
					cortex_ingester_active_series_custom_tracker{name="team_a",user="test_user"} 2
            	    cortex_ingester_active_series_custom_tracker{name="team_b",user="test_user"} 2
				`
				require.NoError(t, testutil.GatherAndCompare(gatherer, strings.NewReader(expectedMetrics), metricNames...))
			},
		},
		"remove runtime overwrite and revert to flag based config": {
			activeSeriesConfig: activeSeriesDefaultConfig,
			tenantLimits:       defaultActiveSeriesTenantOverride,
			test: func(t *testing.T, ingester *Ingester, gatherer prometheus.Gatherer) {
				currentTime := time.Now()

				pushWithUser(t, ingester, labelsToPush, userID, req)
				pushWithUser(t, ingester, labelsToPush, userID2, req)

				// Update active series for metrics check.
				ingester.updateActiveSeries(currentTime)

				expectedMetrics := `
					# HELP cortex_ingester_active_series Number of currently active series per user.
					# TYPE cortex_ingester_active_series gauge
					cortex_ingester_active_series{user="other_test_user"} 4
					cortex_ingester_active_series{user="test_user"} 4
					# HELP cortex_ingester_active_series_custom_tracker Number of currently active series matching a pre-configured label matchers per user.
					# TYPE cortex_ingester_active_series_custom_tracker gauge
					cortex_ingester_active_series_custom_tracker{name="bool_is_true_flagbased",user="other_test_user"} 2
            	    cortex_ingester_active_series_custom_tracker{name="bool_is_false_flagbased",user="other_test_user"} 2
					cortex_ingester_active_series_custom_tracker{name="team_a",user="test_user"} 2
            	    cortex_ingester_active_series_custom_tracker{name="team_b",user="test_user"} 2
				`
				// Check tracked Prometheus metrics
				require.NoError(t, testutil.GatherAndCompare(gatherer, strings.NewReader(expectedMetrics), metricNames...))

				// Remove runtime configs
				limits := defaultLimitsTestConfig()
				limits.ActiveSeriesCustomTrackersConfig = activeSeriesDefaultConfig
				override, err := validation.NewOverrides(limits, nil)
				require.NoError(t, err)
				ingester.limits = override
				ingester.updateActiveSeries(currentTime)
				expectedMetrics = `
					# HELP cortex_ingester_active_series Number of currently active series per user.
					# TYPE cortex_ingester_active_series gauge
					cortex_ingester_active_series{user="other_test_user"} 4
					# HELP cortex_ingester_active_series_custom_tracker Number of currently active series matching a pre-configured label matchers per user.
					# TYPE cortex_ingester_active_series_custom_tracker gauge
					cortex_ingester_active_series_custom_tracker{name="bool_is_true_flagbased",user="other_test_user"} 2
            	    cortex_ingester_active_series_custom_tracker{name="bool_is_false_flagbased",user="other_test_user"} 2
					# HELP cortex_ingester_active_series_loading Indicates that active series configuration is being reloaded, and waiting to become stable. While this metric is non zero, values from active series metrics shouldn't be considered.
					# TYPE cortex_ingester_active_series_loading gauge
					cortex_ingester_active_series_loading{user="test_user"} 1
				`
				require.NoError(t, testutil.GatherAndCompare(gatherer, strings.NewReader(expectedMetrics), metricNames...))

				// Saving time before second push to avoid purging it before exposing.
				currentTime = time.Now()
				pushWithUser(t, ingester, labelsToPush, userID, req)
				pushWithUser(t, ingester, labelsToPush, userID2, req)
				// Adding idleTimeout to expose the metrics but not purge the pushes.
				currentTime = currentTime.Add(ingester.cfg.ActiveSeriesMetricsIdleTimeout)
				ingester.updateActiveSeries(currentTime)
				expectedMetrics = `
					# HELP cortex_ingester_active_series Number of currently active series per user.
					# TYPE cortex_ingester_active_series gauge
					cortex_ingester_active_series{user="other_test_user"} 4
					cortex_ingester_active_series{user="test_user"} 4
					# HELP cortex_ingester_active_series_custom_tracker Number of currently active series matching a pre-configured label matchers per user.
					# TYPE cortex_ingester_active_series_custom_tracker gauge
					cortex_ingester_active_series_custom_tracker{name="bool_is_false_flagbased",user="other_test_user"} 2
					cortex_ingester_active_series_custom_tracker{name="bool_is_true_flagbased",user="other_test_user"} 2
					cortex_ingester_active_series_custom_tracker{name="bool_is_false_flagbased",user="test_user"} 2
					cortex_ingester_active_series_custom_tracker{name="bool_is_true_flagbased",user="test_user"} 2
				`
				require.NoError(t, testutil.GatherAndCompare(gatherer, strings.NewReader(expectedMetrics), metricNames...))
			},
		},
		"changing runtime override should result in new metrics": {
			activeSeriesConfig: activeSeriesDefaultConfig,
			test: func(t *testing.T, ingester *Ingester, gatherer prometheus.Gatherer) {
				currentTime := time.Now()

				pushWithUser(t, ingester, labelsToPush, userID, req)

				// Update active series for metrics check.
				ingester.updateActiveSeries(currentTime)

				expectedMetrics := `
					# HELP cortex_ingester_active_series Number of currently active series per user.
					# TYPE cortex_ingester_active_series gauge
					cortex_ingester_active_series{user="test_user"} 4
					# HELP cortex_ingester_active_series_custom_tracker Number of currently active series matching a pre-configured label matchers per user.
					# TYPE cortex_ingester_active_series_custom_tracker gauge
					cortex_ingester_active_series_custom_tracker{name="bool_is_false_flagbased",user="test_user"} 2
					cortex_ingester_active_series_custom_tracker{name="bool_is_true_flagbased",user="test_user"} 2
				`
				// Check tracked Prometheus metrics
				require.NoError(t, testutil.GatherAndCompare(gatherer, strings.NewReader(expectedMetrics), metricNames...))

				// Change runtime configs
				activeSeriesTenantOverride := new(TenantLimitsMock)
				activeSeriesTenantOverride.On("ByUserID", userID).Return(&validation.Limits{ActiveSeriesCustomTrackersConfig: mustNewActiveSeriesCustomTrackersConfigFromMap(t, map[string]string{
					"team_a": `{team="a"}`,
					"team_b": `{team="b"}`,
					"team_c": `{team="b"}`,
					"team_d": `{team="b"}`,
				})})
				limits := defaultLimitsTestConfig()
				limits.ActiveSeriesCustomTrackersConfig = activeSeriesDefaultConfig
				override, err := validation.NewOverrides(limits, activeSeriesTenantOverride)
				require.NoError(t, err)
				ingester.limits = override
				ingester.updateActiveSeries(currentTime)
				expectedMetrics = `
					# HELP cortex_ingester_active_series_loading Indicates that active series configuration is being reloaded, and waiting to become stable. While this metric is non zero, values from active series metrics shouldn't be considered.
					# TYPE cortex_ingester_active_series_loading gauge
					cortex_ingester_active_series_loading{user="test_user"} 1
				`
				require.NoError(t, testutil.GatherAndCompare(gatherer, strings.NewReader(expectedMetrics), metricNames...))

				// Saving time before second push to avoid purging it before exposing.
				currentTime = time.Now()
				pushWithUser(t, ingester, labelsToPush, userID, req)
				// Adding idleTimeout to expose the metrics but not purge the pushes.
				currentTime = currentTime.Add(ingester.cfg.ActiveSeriesMetricsIdleTimeout)
				ingester.updateActiveSeries(currentTime)
				expectedMetrics = `
					# HELP cortex_ingester_active_series Number of currently active series per user.
					# TYPE cortex_ingester_active_series gauge
					cortex_ingester_active_series{user="test_user"} 4
					# HELP cortex_ingester_active_series_custom_tracker Number of currently active series matching a pre-configured label matchers per user.
					# TYPE cortex_ingester_active_series_custom_tracker gauge
					cortex_ingester_active_series_custom_tracker{name="team_a",user="test_user"} 2
					cortex_ingester_active_series_custom_tracker{name="team_b",user="test_user"} 2
					cortex_ingester_active_series_custom_tracker{name="team_c",user="test_user"} 2
					cortex_ingester_active_series_custom_tracker{name="team_d",user="test_user"} 2
				`
				require.NoError(t, testutil.GatherAndCompare(gatherer, strings.NewReader(expectedMetrics), metricNames...))
			},
		},
		"should cleanup loading metric at close": {
			activeSeriesConfig: activeSeriesDefaultConfig,
			tenantLimits:       defaultActiveSeriesTenantOverride,
			test: func(t *testing.T, ingester *Ingester, gatherer prometheus.Gatherer) {
				currentTime := time.Now()

				pushWithUser(t, ingester, labelsToPush, userID, req)
				pushWithUser(t, ingester, labelsToPush, userID2, req)

				// Update active series for metrics check.
				ingester.updateActiveSeries(currentTime)

				expectedMetrics := `
					# HELP cortex_ingester_active_series Number of currently active series per user.
					# TYPE cortex_ingester_active_series gauge
					cortex_ingester_active_series{user="other_test_user"} 4
					cortex_ingester_active_series{user="test_user"} 4
					# HELP cortex_ingester_active_series_custom_tracker Number of currently active series matching a pre-configured label matchers per user.
					# TYPE cortex_ingester_active_series_custom_tracker gauge
					cortex_ingester_active_series_custom_tracker{name="bool_is_true_flagbased",user="other_test_user"} 2
					cortex_ingester_active_series_custom_tracker{name="bool_is_false_flagbased",user="other_test_user"} 2
					cortex_ingester_active_series_custom_tracker{name="team_a",user="test_user"} 2
					cortex_ingester_active_series_custom_tracker{name="team_b",user="test_user"} 2
				`
				// Check tracked Prometheus metrics
				require.NoError(t, testutil.GatherAndCompare(gatherer, strings.NewReader(expectedMetrics), metricNames...))

				// Remove all configs
				limits := defaultLimitsTestConfig()
				override, err := validation.NewOverrides(limits, nil)
				require.NoError(t, err)
				ingester.limits = override
				ingester.updateActiveSeries(currentTime)
				expectedMetrics = `
					# HELP cortex_ingester_active_series_loading Indicates that active series configuration is being reloaded, and waiting to become stable. While this metric is non zero, values from active series metrics shouldn't be considered.
					# TYPE cortex_ingester_active_series_loading gauge
					cortex_ingester_active_series_loading{user="test_user"} 1
					cortex_ingester_active_series_loading{user="other_test_user"} 1
				`
				require.NoError(t, testutil.GatherAndCompare(gatherer, strings.NewReader(expectedMetrics), metricNames...))
				ingester.closeAllTSDB()
				expectedMetrics = `
				`
				require.NoError(t, testutil.GatherAndCompare(gatherer, strings.NewReader(expectedMetrics), metricNames...))
			},
		},
	}

	for testName, testData := range tests {
		t.Run(testName, func(t *testing.T) {
			registry := prometheus.NewRegistry()

			// Create a mocked ingester
			cfg := defaultIngesterTestConfig(t)
			cfg.ActiveSeriesMetricsEnabled = true

			limits := defaultLimitsTestConfig()
			limits.ActiveSeriesCustomTrackersConfig = testData.activeSeriesConfig
			var overrides *validation.Overrides
			var err error
			// Without this, TenantLimitsMock(nil) != nil when using getOverridesForUser in limits.go
			if testData.tenantLimits != nil {
				overrides, err = validation.NewOverrides(limits, testData.tenantLimits)
				require.NoError(t, err)
			} else {
				overrides, err = validation.NewOverrides(limits, nil)
				require.NoError(t, err)
			}

			ing, err := prepareIngesterWithBlockStorageAndOverrides(t, cfg, overrides, "", registry)
			require.NoError(t, err)
			require.NoError(t, services.StartAndAwaitRunning(context.Background(), ing))
			defer services.StopAndAwaitTerminated(context.Background(), ing) //nolint:errcheck

			// Wait until the ingester is healthy
			test.Poll(t, 100*time.Millisecond, 1, func() interface{} {
				return ing.lifecycler.HealthyInstancesCount()
			})

			testData.test(t, ing, registry)
		})
	}
}

func pushWithUser(t *testing.T, ingester *Ingester, labelsToPush []labels.Labels, userID string, req func(lbls labels.Labels, t time.Time) *mimirpb.WriteRequest) {
	for _, label := range labelsToPush {
		ctx := user.InjectOrgID(context.Background(), userID)
		_, err := ingester.Push(ctx, req(label, time.Now()))
		require.NoError(t, err)
	}
}

func TestGetIgnoreSeriesLimitForMetricNamesMap(t *testing.T) {
	cfg := Config{}

	require.Nil(t, cfg.getIgnoreSeriesLimitForMetricNamesMap())

	cfg.IgnoreSeriesLimitForMetricNames = ", ,,,"
	require.Nil(t, cfg.getIgnoreSeriesLimitForMetricNamesMap())

	cfg.IgnoreSeriesLimitForMetricNames = "foo, bar, ,"
	require.Equal(t, map[string]struct{}{"foo": {}, "bar": {}}, cfg.getIgnoreSeriesLimitForMetricNamesMap())
}

<<<<<<< HEAD
func Test_Ingester_QueryOutOfOrder(t *testing.T) {
	tests := map[string]struct {
		queryFrom      int64
		queryTo        int64
		oooFirstSample int64
		oooLastSample  int64
		expPushError   bool
	}{
		"should return in order and out of order data": {
			queryFrom:      math.MinInt64,
			queryTo:        math.MaxInt64,
			oooFirstSample: 70 * time.Minute.Milliseconds(),
			oooLastSample:  99 * time.Minute.Milliseconds(),
			expPushError:   false,
		},
		"if ooo samples go back past allowance writing should return an error": {
			queryFrom:      math.MinInt64,
			queryTo:        math.MaxInt64,
			oooFirstSample: 69 * time.Minute.Milliseconds(), // Allowance is 30 min, first sample is at minute 100 so first ooo sample is too old
			oooLastSample:  99 * time.Minute.Milliseconds(),
			expPushError:   true,
		},
	}

	// Configure ingester with OOO Allowance
	cfg := defaultIngesterTestConfig(t)
	cfg.BlocksStorageConfig.TSDB.OOOCapMin = 4
	cfg.BlocksStorageConfig.TSDB.OOOCapMax = 32

	// Run tests
	for testName, testData := range tests {
		t.Run(testName, func(t *testing.T) {
			// Create ingester
			l := defaultLimitsTestConfig()
			l.OutOfOrderAllowance = model.Duration(30 * time.Minute)
			i, err := prepareIngesterWithBlocksStorageAndLimits(t, cfg, l, "", nil)
			require.NoError(t, err)
			require.NoError(t, services.StartAndAwaitRunning(context.Background(), i))
			defer services.StopAndAwaitTerminated(context.Background(), i) //nolint:errcheck

			// Wait until it's healthy
			test.Poll(t, 1*time.Second, 1, func() interface{} {
				return i.lifecycler.HealthyInstancesCount()
			})

			ctx := user.InjectOrgID(context.Background(), "test")

			// Push first in-order sample at minute 100
			firstInOrderSample := 100 * time.Minute.Milliseconds()
			serie := series{
				lbls:      labels.Labels{{Name: labels.MetricName, Value: "test_1"}, {Name: "status", Value: "200"}},
				value:     float64(firstInOrderSample),
				timestamp: firstInOrderSample,
			}
			expSamples := []model.SamplePair{
				{
					Timestamp: model.Time(firstInOrderSample),
					Value:     model.SampleValue(firstInOrderSample),
				},
			}

			wReq, _, _, _ := mockWriteRequest(t, serie.lbls, serie.value, serie.timestamp)
			_, err = i.Push(ctx, wReq)
			require.NoError(t, err)

			// Push ooo samples within the allowance time in a single request
			var samples []mimirpb.Sample
			var lbls []labels.Labels
			for j := testData.oooFirstSample / time.Minute.Milliseconds(); j < testData.oooLastSample/time.Minute.Milliseconds(); j++ {
				min := int64(j) * time.Minute.Milliseconds()
				samples = append(samples, mimirpb.Sample{
					TimestampMs: min,
					Value:       float64(min),
				})
				lbls = append(lbls, serie.lbls)
				expSamples = append(expSamples, model.SamplePair{
					Timestamp: model.Time(min),
					Value:     model.SampleValue(min),
				})
			}
			wReq = mimirpb.ToWriteRequest(lbls, samples, nil, nil, mimirpb.API)
			_, err = i.Push(ctx, wReq)
			if testData.expPushError {
				require.Error(t, err, "should have failed on push")
				require.ErrorAs(t, err, &storage.ErrTooOldSample)
				return
			}
			require.NoError(t, err)

			// Sort samples by timestamp for later comparison
			sort.Slice(expSamples, func(i, j int) bool {
				return expSamples[i].Timestamp < expSamples[j].Timestamp
			})

			expMatrix := model.Matrix{
				{
					Metric: model.Metric{"__name__": "test_1", "status": "200"},
					Values: expSamples,
				},
			}

			req := &client.QueryRequest{
				StartTimestampMs: testData.queryFrom,
				EndTimestampMs:   testData.queryTo,
				Matchers: []*client.LabelMatcher{
					{Type: client.EQUAL, Name: model.MetricNameLabel, Value: "test_1"},
				},
			}

			s := stream{ctx: ctx}
			err = i.QueryStream(req, &s)
			require.NoError(t, err)

			res, err := chunkcompat.StreamsToMatrix(model.Earliest, model.Latest, s.responses)
			require.NoError(t, err)
			assert.ElementsMatch(t, expMatrix, res)
=======
func TestNewIngestErrMsgs(t *testing.T) {
	timestamp := model.Time(1575043969)
	metricLabelAdapters := []mimirpb.LabelAdapter{{Name: labels.MetricName, Value: "test"}}

	tests := map[string]struct {
		err error
		msg string
	}{
		"newIngestErrSampleTimestampTooOld": {
			err: newIngestErrSampleTimestampTooOld(timestamp, metricLabelAdapters),
			msg: `the sample has been rejected because its timestamp is too old (err-mimir-sample-timestamp-too-old). The affected sample has timestamp 1970-01-19T05:30:43.969Z and is from series {__name__="test"}`,
		},
		"newIngestErrSampleOutOfOrder": {
			err: newIngestErrSampleOutOfOrder(timestamp, metricLabelAdapters),
			msg: `the sample has been rejected because another sample with a more recent timestamp has already been ingested and out of order samples are not allowed (err-mimir-sample-out-of-order). The affected sample has timestamp 1970-01-19T05:30:43.969Z and is from series {__name__="test"}`,
		},
		"newIngestErrSampleDuplicateTimestamp": {
			err: newIngestErrSampleDuplicateTimestamp(timestamp, metricLabelAdapters),
			msg: `the sample has been rejected because another sample with the same timestamp, but a different value, has already been ingested (err-mimir-sample-duplicate-timestamp). The affected sample has timestamp 1970-01-19T05:30:43.969Z and is from series {__name__="test"}`,
		},
		"newIngestErrExemplarMissingSeries": {
			err: newIngestErrExemplarMissingSeries(timestamp, metricLabelAdapters, []mimirpb.LabelAdapter{{Name: "traceID", Value: "123"}}),
			msg: `the exemplar has been rejected because the related series has not been ingested yet (err-mimir-exemplar-series-missing). The affected exemplar is {traceID="123"} with timestamp 1970-01-19T05:30:43.969Z for series {__name__="test"}`,
		},
	}

	for testName, tc := range tests {
		t.Run(testName, func(t *testing.T) {
			assert.Equal(t, tc.err.Error(), tc.msg)
>>>>>>> 017a738e
		})
	}
}<|MERGE_RESOLUTION|>--- conflicted
+++ resolved
@@ -719,10 +719,7 @@
 
 			// Create a mocked ingester
 			cfg := defaultIngesterTestConfig(t)
-<<<<<<< HEAD
-=======
 			cfg.IngesterRing.ReplicationFactor = 1
->>>>>>> 017a738e
 			cfg.ActiveSeriesMetricsEnabled = !testData.disableActiveSeries
 			limits := defaultLimitsTestConfig()
 			limits.MaxGlobalExemplarsPerUser = testData.maxExemplars
@@ -5760,7 +5757,6 @@
 	require.Equal(t, map[string]struct{}{"foo": {}, "bar": {}}, cfg.getIgnoreSeriesLimitForMetricNamesMap())
 }
 
-<<<<<<< HEAD
 func Test_Ingester_QueryOutOfOrder(t *testing.T) {
 	tests := map[string]struct {
 		queryFrom      int64
@@ -5877,7 +5873,10 @@
 			res, err := chunkcompat.StreamsToMatrix(model.Earliest, model.Latest, s.responses)
 			require.NoError(t, err)
 			assert.ElementsMatch(t, expMatrix, res)
-=======
+		})
+	}
+}
+
 func TestNewIngestErrMsgs(t *testing.T) {
 	timestamp := model.Time(1575043969)
 	metricLabelAdapters := []mimirpb.LabelAdapter{{Name: labels.MetricName, Value: "test"}}
@@ -5907,7 +5906,6 @@
 	for testName, tc := range tests {
 		t.Run(testName, func(t *testing.T) {
 			assert.Equal(t, tc.err.Error(), tc.msg)
->>>>>>> 017a738e
 		})
 	}
 }