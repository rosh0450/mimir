--- conflicted
+++ resolved
@@ -15,10 +15,7 @@
 	"github.com/grafana/dskit/services"
 	"github.com/prometheus/client_golang/prometheus"
 	"github.com/twmb/franz-go/pkg/kadm"
-<<<<<<< HEAD
 	"google.golang.org/grpc/codes"
-=======
->>>>>>> 588c3261
 
 	"github.com/grafana/mimir/pkg/blockbuilder"
 	"github.com/grafana/mimir/pkg/storage/ingest"
@@ -47,11 +44,7 @@
 	reg prometheus.Registerer,
 ) (*BlockBuilderScheduler, error) {
 	s := &BlockBuilderScheduler{
-<<<<<<< HEAD
-		jobs:     newJobQueue(cfg.JobLeaseTime, logger),
-=======
 		jobs:     newJobQueue(cfg.JobLeaseExpiry, logger),
->>>>>>> 588c3261
 		cfg:      cfg,
 		logger:   logger,
 		register: reg,
@@ -119,17 +112,10 @@
 	defer func() {
 		s.metrics.updateScheduleDuration.Observe(time.Since(startTime).Seconds())
 	}()
-<<<<<<< HEAD
 
 	// TODO: Commit the offsets back to Kafka if dirty.
 
-	lag, err := blockbuilder.GetGroupLag(ctx, s.adminClient, s.cfg.Kafka.Topic, s.cfg.BuilderConsumerGroup, 0)
-=======
-
-	// TODO: Commit the offsets back to Kafka if dirty.
-
 	lag, err := blockbuilder.GetGroupLag(ctx, s.adminClient, s.cfg.Kafka.Topic, s.cfg.ConsumerGroup, 0)
->>>>>>> 588c3261
 	if err != nil {
 		level.Warn(s.logger).Log("msg", "failed to get group lag", "err", err)
 		return
@@ -177,7 +163,6 @@
 
 // assignJob returns an assigned job for the given workerID.
 // (This is a temporary method for unit tests until we have RPCs.)
-<<<<<<< HEAD
 func (s *BlockBuilderScheduler) assignJob(workerID string) (jobKey, jobSpec, error) {
 	s.mu.Lock()
 	doneObserving := s.observationComplete
@@ -187,15 +172,11 @@
 		return jobKey{}, jobSpec{}, status.Error(codes.Unavailable, "observation period not complete")
 	}
 
-=======
-func (s *BlockBuilderScheduler) assignJob(workerID string) (string, jobSpec, error) {
->>>>>>> 588c3261
 	return s.jobs.assign(workerID)
 }
 
 // updateJob takes a job update from the client and records it, if necessary.
 // (This is a temporary method for unit tests until we have RPCs.)
-<<<<<<< HEAD
 func (s *BlockBuilderScheduler) updateJob(key jobKey, workerID string, complete bool, j jobSpec) error {
 	s.mu.Lock()
 	defer s.mu.Unlock()
@@ -219,20 +200,11 @@
 
 	if complete {
 		if err := s.jobs.completeJob(key, workerID); err != nil {
-=======
-func (s *BlockBuilderScheduler) updateJob(jobID, workerID string, complete bool, _ jobSpec) error {
-	// TODO: Right here we should ignore the update if the job isn't beyond
-	// what's in our local snapshot of committed offsets.
-
-	if complete {
-		if err := s.jobs.completeJob(jobID, workerID); err != nil {
->>>>>>> 588c3261
 			// job not found is fine, as clients will be re-informing us.
 			if !errors.Is(err, errJobNotFound) {
 				return fmt.Errorf("complete job: %w", err)
 			}
 		}
-<<<<<<< HEAD
 		s.committed.AddOffset(s.cfg.Kafka.Topic, j.partition, j.endOffset, -1)
 		s.dirty = true
 		s.logger.Log("msg", "completed job", "key", key, "worker", workerID)
@@ -295,7 +267,7 @@
 	*/
 
 	committed := make(map[int32]int64)
-	jobs := newJobQueue(s.cfg.JobLeaseTime, s.logger)
+	jobs := newJobQueue(s.cfg.JobLeaseExpiry, s.logger)
 
 	for _, rj := range observations {
 		if rj.complete {
@@ -318,15 +290,4 @@
 	}
 
 	return c, jobs
-=======
-
-		// TODO: Move forward our local snapshot of committed offsets.
-	} else {
-		// It's an in-progress job whose lease we need to renew.
-		if err := s.jobs.renewLease(jobID, workerID); err != nil {
-			return fmt.Errorf("renew lease: %w", err)
-		}
-	}
-	return nil
->>>>>>> 588c3261
 }