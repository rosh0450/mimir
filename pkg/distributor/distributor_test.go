--- conflicted
+++ resolved
@@ -184,11 +184,7 @@
 			happyIngesters: 3,
 			samples:        samplesIn{num: 25, startTimestampMs: 123456789000},
 			metadata:       5,
-<<<<<<< HEAD
-			expectedError:  httpgrpc.Errorf(http.StatusTooManyRequests, validation.NewIngestionRateLimitedError(20, 20, 25, 0, 5).Error()),
-=======
 			expectedError:  httpgrpc.Errorf(http.StatusTooManyRequests, validation.NewIngestionRateLimitedError(20, 20).Error()),
->>>>>>> 017a738e
 			metricNames:    []string{lastSeenTimestamp},
 			expectedMetrics: `
 				# HELP cortex_distributor_latest_seen_sample_timestamp_seconds Unix timestamp of latest received sample per user.
@@ -463,11 +459,7 @@
 			pushes: []testPush{
 				{expectedError: nil},
 				{expectedError: nil},
-<<<<<<< HEAD
-				{expectedError: httpgrpc.Errorf(http.StatusTooManyRequests, validation.NewRequestRateLimitedError(2, 2).Error())},
-=======
 				{expectedError: httpgrpc.Errorf(http.StatusTooManyRequests, validation.NewRequestRateLimitedError(4, 2).Error())},
->>>>>>> 017a738e
 			},
 		},
 		"request limit is disabled when set to 0": {
@@ -488,11 +480,7 @@
 				{expectedError: nil},
 				{expectedError: nil},
 				{expectedError: nil},
-<<<<<<< HEAD
-				{expectedError: httpgrpc.Errorf(http.StatusTooManyRequests, validation.NewRequestRateLimitedError(1, 3).Error())},
-=======
 				{expectedError: httpgrpc.Errorf(http.StatusTooManyRequests, validation.NewRequestRateLimitedError(2, 3).Error())},
->>>>>>> 017a738e
 			},
 		},
 	}
@@ -552,17 +540,10 @@
 			pushes: []testPush{
 				{samples: 2, expectedError: nil},
 				{samples: 1, expectedError: nil},
-<<<<<<< HEAD
-				{samples: 2, metadata: 1, expectedError: httpgrpc.Errorf(http.StatusTooManyRequests, validation.NewIngestionRateLimitedError(5, 5, 2, 0, 1).Error())},
-				{samples: 2, expectedError: nil},
-				{samples: 1, expectedError: httpgrpc.Errorf(http.StatusTooManyRequests, validation.NewIngestionRateLimitedError(5, 5, 1, 0, 0).Error())},
-				{metadata: 1, expectedError: httpgrpc.Errorf(http.StatusTooManyRequests, validation.NewIngestionRateLimitedError(5, 5, 0, 0, 1).Error())},
-=======
 				{samples: 2, metadata: 1, expectedError: httpgrpc.Errorf(http.StatusTooManyRequests, validation.NewIngestionRateLimitedError(10, 5).Error())},
 				{samples: 2, expectedError: nil},
 				{samples: 1, expectedError: httpgrpc.Errorf(http.StatusTooManyRequests, validation.NewIngestionRateLimitedError(10, 5).Error())},
 				{metadata: 1, expectedError: httpgrpc.Errorf(http.StatusTooManyRequests, validation.NewIngestionRateLimitedError(10, 5).Error())},
->>>>>>> 017a738e
 			},
 		},
 		"for each distributor, set an ingestion burst limit.": {
@@ -572,17 +553,10 @@
 			pushes: []testPush{
 				{samples: 10, expectedError: nil},
 				{samples: 5, expectedError: nil},
-<<<<<<< HEAD
-				{samples: 5, metadata: 1, expectedError: httpgrpc.Errorf(http.StatusTooManyRequests, validation.NewIngestionRateLimitedError(5, 20, 5, 0, 1).Error())},
-				{samples: 5, expectedError: nil},
-				{samples: 1, expectedError: httpgrpc.Errorf(http.StatusTooManyRequests, validation.NewIngestionRateLimitedError(5, 20, 1, 0, 0).Error())},
-				{metadata: 1, expectedError: httpgrpc.Errorf(http.StatusTooManyRequests, validation.NewIngestionRateLimitedError(5, 20, 0, 0, 1).Error())},
-=======
 				{samples: 5, metadata: 1, expectedError: httpgrpc.Errorf(http.StatusTooManyRequests, validation.NewIngestionRateLimitedError(10, 20).Error())},
 				{samples: 5, expectedError: nil},
 				{samples: 1, expectedError: httpgrpc.Errorf(http.StatusTooManyRequests, validation.NewIngestionRateLimitedError(10, 20).Error())},
 				{metadata: 1, expectedError: httpgrpc.Errorf(http.StatusTooManyRequests, validation.NewIngestionRateLimitedError(10, 20).Error())},
->>>>>>> 017a738e
 			},
 		},
 	}
