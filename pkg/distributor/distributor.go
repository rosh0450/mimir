// SPDX-License-Identifier: AGPL-3.0-only
// Provenance-includes-location: https://github.com/cortexproject/cortex/blob/master/pkg/distributor/distributor.go
// Provenance-includes-license: Apache-2.0
// Provenance-includes-copyright: The Cortex Authors.

package distributor

import (
	"context"
	"flag"
	"fmt"
	"io"
	"math"
	"math/rand"
	"net/http"
	"sort"
	"strconv"
	"strings"
	"sync"
	"time"

	"github.com/go-kit/log"
	"github.com/go-kit/log/level"
	"github.com/grafana/dskit/concurrency"
	"github.com/grafana/dskit/grpcutil"
	"github.com/grafana/dskit/httpgrpc"
	"github.com/grafana/dskit/instrument"
	"github.com/grafana/dskit/kv"
	"github.com/grafana/dskit/limiter"
	"github.com/grafana/dskit/middleware"
	"github.com/grafana/dskit/mtime"
	"github.com/grafana/dskit/ring"
	ring_client "github.com/grafana/dskit/ring/client"
	"github.com/grafana/dskit/services"
	"github.com/grafana/dskit/tenant"
	"github.com/grafana/dskit/user"
	"github.com/opentracing/opentracing-go"
	"github.com/opentracing/opentracing-go/ext"
	"github.com/pkg/errors"
	"github.com/prometheus/client_golang/prometheus"
	"github.com/prometheus/client_golang/prometheus/promauto"
	"github.com/prometheus/common/model"
	"github.com/prometheus/prometheus/model/labels"
	"github.com/prometheus/prometheus/model/relabel"
	"github.com/prometheus/prometheus/scrape"
	"go.uber.org/atomic"
	"golang.org/x/exp/slices"
	"golang.org/x/sync/errgroup"

	"github.com/grafana/mimir/pkg/cardinality"
	"github.com/grafana/mimir/pkg/costattribution"
	ingester_client "github.com/grafana/mimir/pkg/ingester/client"
	"github.com/grafana/mimir/pkg/mimirpb"
	"github.com/grafana/mimir/pkg/querier/stats"
	"github.com/grafana/mimir/pkg/storage/ingest"
	"github.com/grafana/mimir/pkg/util"
	"github.com/grafana/mimir/pkg/util/globalerror"
	mimir_limiter "github.com/grafana/mimir/pkg/util/limiter"
	util_math "github.com/grafana/mimir/pkg/util/math"
	"github.com/grafana/mimir/pkg/util/pool"
	"github.com/grafana/mimir/pkg/util/spanlogger"
	"github.com/grafana/mimir/pkg/util/validation"
)

var (
	// Validation errors.
	errInvalidTenantShardSize = errors.New("invalid tenant shard size, the value must be greater than or equal to zero")

	reasonDistributorMaxIngestionRate             = globalerror.DistributorMaxIngestionRate.LabelValue()
	reasonDistributorMaxInflightPushRequests      = globalerror.DistributorMaxInflightPushRequests.LabelValue()
	reasonDistributorMaxInflightPushRequestsBytes = globalerror.DistributorMaxInflightPushRequestsBytes.LabelValue()
)

const (
	// distributorRingKey is the key under which we store the distributors ring in the KVStore.
	distributorRingKey = "distributor"

	// ringAutoForgetUnhealthyPeriods is how many consecutive timeout periods an unhealthy instance
	// in the ring will be automatically removed after.
	ringAutoForgetUnhealthyPeriods = 10

	// metaLabelTenantID is the name of the metric_relabel_configs label with tenant ID.
	metaLabelTenantID = model.MetaLabelPrefix + "tenant_id"

	maxOTLPRequestSizeFlag = "distributor.max-otlp-request-size"

	instanceIngestionRateTickInterval = time.Second

	// Size of "slab" when using pooled buffers for marshaling write requests. When handling single Push request
	// buffers for multiple write requests sent to ingesters will be allocated from single "slab", if there is enough space.
	writeRequestSlabPoolSize = 512 * 1024
)

// Distributor forwards appends and queries to individual ingesters.
type Distributor struct {
	services.Service

	cfg           Config
	log           log.Logger
	ingestersRing ring.ReadRing
	ingesterPool  *ring_client.Pool
	limits        *validation.Overrides

	// The global rate limiter requires a distributors ring to count
	// the number of healthy instances
	distributorsLifecycler *ring.BasicLifecycler
	distributorsRing       *ring.Ring
	healthyInstancesCount  *atomic.Uint32

	costAttributionMgr *costattribution.Manager
	// For handling HA replicas.
	HATracker haTracker

	// Per-user rate limiters.
	requestRateLimiter   *limiter.RateLimiter
	ingestionRateLimiter *limiter.RateLimiter

	// Manager for subservices (HA Tracker, distributor ring and client pool)
	subservices        *services.Manager
	subservicesWatcher *services.FailureWatcher

	activeUsers  *util.ActiveUsersCleanupService
	activeGroups *util.ActiveGroupsCleanupService

	ingestionRate             *util_math.EwmaRate
	inflightPushRequests      atomic.Int64
	inflightPushRequestsBytes atomic.Int64

	// Metrics
	queryDuration                    *instrument.HistogramCollector
	receivedRequests                 *prometheus.CounterVec
	receivedSamples                  *prometheus.CounterVec
	receivedExemplars                *prometheus.CounterVec
	receivedMetadata                 *prometheus.CounterVec
	incomingRequests                 *prometheus.CounterVec
	incomingSamples                  *prometheus.CounterVec
	incomingExemplars                *prometheus.CounterVec
	incomingMetadata                 *prometheus.CounterVec
	nonHASamples                     *prometheus.CounterVec
	dedupedSamples                   *prometheus.CounterVec
	labelsHistogram                  prometheus.Histogram
	incomingSamplesPerRequest        *prometheus.HistogramVec
	incomingExemplarsPerRequest      *prometheus.HistogramVec
	latestSeenSampleTimestampPerUser *prometheus.GaugeVec
	labelValuesWithNewlinesPerUser   *prometheus.CounterVec
	hashCollisionCount               prometheus.Counter

	// Metrics for data rejected for hitting per-tenant limits
	discardedSamplesTooManyHaClusters *prometheus.CounterVec
	discardedSamplesRateLimited       *prometheus.CounterVec
	discardedRequestsRateLimited      *prometheus.CounterVec
	discardedExemplarsRateLimited     *prometheus.CounterVec
	discardedMetadataRateLimited      *prometheus.CounterVec

	// Metrics for data rejected for hitting per-instance limits
	rejectedRequests *prometheus.CounterVec

	sampleValidationMetrics   *sampleValidationMetrics
	exemplarValidationMetrics *exemplarValidationMetrics
	metadataValidationMetrics *metadataValidationMetrics

	// Metrics to be passed to distributor push handlers
	PushMetrics *PushMetrics

	PushWithMiddlewares PushFunc

	RequestBufferPool util.Pool

	// Pool of []byte used when marshalling write requests.
	writeRequestBytePool sync.Pool

	// doBatchPushWorkers is the Go function passed to ring.DoBatchWithOptions.
	// It can be nil, in which case a simple `go f()` will be used.
	// See Config.ReusableIngesterPushWorkers on how to configure this.
	doBatchPushWorkers func(func())

	// ingestStorageWriter is the writer used when ingest storage is enabled.
	ingestStorageWriter *ingest.Writer

	// partitionsRing is the hash ring holding ingester partitions. It's used when ingest storage is enabled.
	partitionsRing *ring.PartitionInstanceRing
}

// OTelResourceAttributePromotionConfig contains methods for configuring OTel resource attribute promotion.
type OTelResourceAttributePromotionConfig interface {
	// PromoteOTelResourceAttributes returns which OTel resource attributes to promote for tenant ID.
	PromoteOTelResourceAttributes(id string) []string
}

// Config contains the configuration required to
// create a Distributor
type Config struct {
	PoolConfig PoolConfig `yaml:"pool"`

	RetryConfig     RetryConfig     `yaml:"retry_after_header"`
	HATrackerConfig HATrackerConfig `yaml:"ha_tracker"`

	MaxRecvMsgSize           int           `yaml:"max_recv_msg_size" category:"advanced"`
	MaxOTLPRequestSize       int           `yaml:"max_otlp_request_size" category:"experimental"`
	MaxRequestPoolBufferSize int           `yaml:"max_request_pool_buffer_size" category:"experimental"`
	RemoteTimeout            time.Duration `yaml:"remote_timeout" category:"advanced"`

	// Distributors ring
	DistributorRing RingConfig `yaml:"ring"`

	// for testing and for extending the ingester by adding calls to the client
	IngesterClientFactory ring_client.PoolFactory `yaml:"-"`

	// When SkipLabelValidation is true the distributor does not validate the label name and value, Mimir doesn't directly use
	// this (and should never use it) but this feature is used by other projects built on top of it.
	SkipLabelValidation bool `yaml:"-"`

	// When SkipLabelCountValidation is true the distributor does not validate the number of labels, Mimir doesn't directly use
	// this (and should never use it) but this feature is used by other projects built on top of it.
	SkipLabelCountValidation bool `yaml:"-"`

	// This config is dynamically injected because it is defined in the querier config.
	ShuffleShardingLookbackPeriod              time.Duration `yaml:"-"`
	StreamingChunksPerIngesterSeriesBufferSize uint64        `yaml:"-"`
	MinimizeIngesterRequests                   bool          `yaml:"-"`
	MinimiseIngesterRequestsHedgingDelay       time.Duration `yaml:"-"`
	PreferAvailabilityZone                     string        `yaml:"-"`

	// IngestStorageConfig is dynamically injected because defined outside of distributor config.
	IngestStorageConfig ingest.Config `yaml:"-"`

	// Limits for distributor
	DefaultLimits    InstanceLimits         `yaml:"instance_limits"`
	InstanceLimitsFn func() *InstanceLimits `yaml:"-"`

	// This allows downstream projects to wrap the distributor push function
	// and access the deserialized write requests before/after they are pushed.
	// These functions will only receive samples that don't get dropped by HA deduplication.
	PushWrappers []PushWrapper `yaml:"-"`

	WriteRequestsBufferPoolingEnabled bool `yaml:"write_requests_buffer_pooling_enabled" category:"experimental"`
	ReusableIngesterPushWorkers       int  `yaml:"reusable_ingester_push_workers" category:"advanced"`

	// OTelResourceAttributePromotionConfig allows for specializing OTel resource attribute promotion.
	OTelResourceAttributePromotionConfig OTelResourceAttributePromotionConfig `yaml:"-"`
}

// PushWrapper wraps around a push. It is similar to middleware.Interface.
type PushWrapper func(next PushFunc) PushFunc

// RegisterFlags adds the flags required to config this to the given FlagSet
func (cfg *Config) RegisterFlags(f *flag.FlagSet, logger log.Logger) {
	cfg.PoolConfig.RegisterFlags(f)
	cfg.HATrackerConfig.RegisterFlags(f)
	cfg.DistributorRing.RegisterFlags(f, logger)
	cfg.RetryConfig.RegisterFlags(f)

	f.IntVar(&cfg.MaxRecvMsgSize, "distributor.max-recv-msg-size", 100<<20, "Max message size in bytes that the distributors will accept for incoming push requests to the remote write API. If exceeded, the request will be rejected.")
	f.IntVar(&cfg.MaxOTLPRequestSize, maxOTLPRequestSizeFlag, 100<<20, "Maximum OTLP request size in bytes that the distributors accept. Requests exceeding this limit are rejected.")
	f.IntVar(&cfg.MaxRequestPoolBufferSize, "distributor.max-request-pool-buffer-size", 0, "Max size of the pooled buffers used for marshaling write requests. If 0, no max size is enforced.")
	f.DurationVar(&cfg.RemoteTimeout, "distributor.remote-timeout", 2*time.Second, "Timeout for downstream ingesters.")
	f.BoolVar(&cfg.WriteRequestsBufferPoolingEnabled, "distributor.write-requests-buffer-pooling-enabled", true, "Enable pooling of buffers used for marshaling write requests.")
	f.IntVar(&cfg.ReusableIngesterPushWorkers, "distributor.reusable-ingester-push-workers", 2000, "Number of pre-allocated workers used to forward push requests to the ingesters. If 0, no workers will be used and a new goroutine will be spawned for each ingester push request. If not enough workers available, new goroutine will be spawned. (Note: this is a performance optimization, not a limiting feature.)")

	cfg.DefaultLimits.RegisterFlags(f)
}

// Validate config and returns error on failure
func (cfg *Config) Validate(limits validation.Limits) error {
	if limits.IngestionTenantShardSize < 0 {
		return errInvalidTenantShardSize
	}

	if err := cfg.HATrackerConfig.Validate(); err != nil {
		return err
	}
	return cfg.RetryConfig.Validate()
}

const (
	instanceLimitsMetric     = "cortex_distributor_instance_limits"
	instanceLimitsMetricHelp = "Instance limits used by this distributor." // Must be same for all registrations.
	limitLabel               = "limit"
)

type PushMetrics struct {
	otlpRequestCounter   *prometheus.CounterVec
	uncompressedBodySize *prometheus.HistogramVec
}

func newPushMetrics(reg prometheus.Registerer) *PushMetrics {
	return &PushMetrics{
		otlpRequestCounter: promauto.With(reg).NewCounterVec(prometheus.CounterOpts{
			Name: "cortex_distributor_otlp_requests_total",
			Help: "The total number of OTLP requests that have come in to the distributor.",
		}, []string{"user"}),
		uncompressedBodySize: promauto.With(reg).NewHistogramVec(prometheus.HistogramOpts{
			Name:                            "cortex_distributor_uncompressed_request_body_size_bytes",
			Help:                            "Size of uncompressed request body in bytes.",
			NativeHistogramBucketFactor:     1.1,
			NativeHistogramMinResetDuration: 1 * time.Hour,
			NativeHistogramMaxBucketNumber:  100,
		}, []string{"user"}),
	}
}

func (m *PushMetrics) IncOTLPRequest(user string) {
	if m != nil {
		m.otlpRequestCounter.WithLabelValues(user).Inc()
	}
}

func (m *PushMetrics) ObserveUncompressedBodySize(user string, size float64) {
	if m != nil {
		m.uncompressedBodySize.WithLabelValues(user).Observe(size)
	}
}

func (m *PushMetrics) deleteUserMetrics(user string) {
	m.otlpRequestCounter.DeleteLabelValues(user)
	m.uncompressedBodySize.DeleteLabelValues(user)
}

// New constructs a new Distributor
func New(cfg Config, clientConfig ingester_client.Config, limits *validation.Overrides, activeGroupsCleanupService *util.ActiveGroupsCleanupService, costAttributionMgr *costattribution.Manager, ingestersRing ring.ReadRing, partitionsRing *ring.PartitionInstanceRing, canJoinDistributorsRing bool, reg prometheus.Registerer, log log.Logger) (*Distributor, error) {
	clientMetrics := ingester_client.NewMetrics(reg)
	if cfg.IngesterClientFactory == nil {
		cfg.IngesterClientFactory = ring_client.PoolInstFunc(func(inst ring.InstanceDesc) (ring_client.PoolClient, error) {
			return ingester_client.MakeIngesterClient(inst, clientConfig, clientMetrics)
		})
	}

	cfg.PoolConfig.RemoteTimeout = cfg.RemoteTimeout
	subservices := []services.Service(nil)
	requestBufferPool := util.NewBufferPool(cfg.MaxRequestPoolBufferSize)

	d := &Distributor{
		cfg:                   cfg,
		log:                   log,
		ingestersRing:         ingestersRing,
		RequestBufferPool:     requestBufferPool,
		partitionsRing:        partitionsRing,
		ingesterPool:          NewPool(cfg.PoolConfig, ingestersRing, cfg.IngesterClientFactory, log),
		healthyInstancesCount: atomic.NewUint32(0),
		limits:                limits,
<<<<<<< HEAD
		HATracker:             haTracker,
		costAttributionMgr:    costAttributionMgr,
=======
>>>>>>> f173783a
		ingestionRate:         util_math.NewEWMARate(0.2, instanceIngestionRateTickInterval),

		queryDuration: instrument.NewHistogramCollector(promauto.With(reg).NewHistogramVec(prometheus.HistogramOpts{
			Name:    "cortex_distributor_query_duration_seconds",
			Help:    "Time spent executing expression and exemplar queries.",
			Buckets: []float64{.005, .01, .025, .05, .1, .25, .5, 1, 2.5, 5, 10, 20, 30},
		}, []string{"method", "status_code"})),
		receivedRequests: promauto.With(reg).NewCounterVec(prometheus.CounterOpts{
			Name: "cortex_distributor_received_requests_total",
			Help: "The total number of received requests, excluding rejected and deduped requests.",
		}, []string{"user"}),
		receivedSamples: promauto.With(reg).NewCounterVec(prometheus.CounterOpts{
			Name: "cortex_distributor_received_samples_total",
			Help: "The total number of received samples, excluding rejected and deduped samples.",
		}, []string{"user"}),
		receivedExemplars: promauto.With(reg).NewCounterVec(prometheus.CounterOpts{
			Name: "cortex_distributor_received_exemplars_total",
			Help: "The total number of received exemplars, excluding rejected and deduped exemplars.",
		}, []string{"user"}),
		receivedMetadata: promauto.With(reg).NewCounterVec(prometheus.CounterOpts{
			Name: "cortex_distributor_received_metadata_total",
			Help: "The total number of received metadata, excluding rejected.",
		}, []string{"user"}),
		incomingRequests: promauto.With(reg).NewCounterVec(prometheus.CounterOpts{
			Name: "cortex_distributor_requests_in_total",
			Help: "The total number of requests that have come in to the distributor, including rejected or deduped requests.",
		}, []string{"user"}),
		incomingSamples: promauto.With(reg).NewCounterVec(prometheus.CounterOpts{
			Name: "cortex_distributor_samples_in_total",
			Help: "The total number of samples that have come in to the distributor, including rejected or deduped samples.",
		}, []string{"user"}),
		incomingExemplars: promauto.With(reg).NewCounterVec(prometheus.CounterOpts{
			Name: "cortex_distributor_exemplars_in_total",
			Help: "The total number of exemplars that have come in to the distributor, including rejected or deduped exemplars.",
		}, []string{"user"}),
		incomingMetadata: promauto.With(reg).NewCounterVec(prometheus.CounterOpts{
			Name: "cortex_distributor_metadata_in_total",
			Help: "The total number of metadata the have come in to the distributor, including rejected.",
		}, []string{"user"}),
		nonHASamples: promauto.With(reg).NewCounterVec(prometheus.CounterOpts{
			Name: "cortex_distributor_non_ha_samples_received_total",
			Help: "The total number of received samples for a user that has HA tracking turned on, but the sample didn't contain both HA labels.",
		}, []string{"user"}),
		dedupedSamples: promauto.With(reg).NewCounterVec(prometheus.CounterOpts{
			Name: "cortex_distributor_deduped_samples_total",
			Help: "The total number of deduplicated samples.",
		}, []string{"user", "cluster"}),
		labelsHistogram: promauto.With(reg).NewHistogram(prometheus.HistogramOpts{
			Name:    "cortex_labels_per_sample",
			Help:    "Number of labels per sample.",
			Buckets: []float64{5, 10, 15, 20, 25},
		}),
		incomingSamplesPerRequest: promauto.With(reg).NewHistogramVec(prometheus.HistogramOpts{
			Name:                            "cortex_distributor_samples_per_request",
			Help:                            "Number of samples per request before deduplication and validation.",
			NativeHistogramBucketFactor:     2,
			NativeHistogramMinResetDuration: 1 * time.Hour,
			NativeHistogramMaxBucketNumber:  100,
		}, []string{"user"}),
		incomingExemplarsPerRequest: promauto.With(reg).NewHistogramVec(prometheus.HistogramOpts{
			Name:                            "cortex_distributor_exemplars_per_request",
			Help:                            "Number of exemplars per request before deduplication and validation.",
			NativeHistogramBucketFactor:     2,
			NativeHistogramMinResetDuration: 1 * time.Hour,
			NativeHistogramMaxBucketNumber:  100,
		}, []string{"user"}),
		latestSeenSampleTimestampPerUser: promauto.With(reg).NewGaugeVec(prometheus.GaugeOpts{
			Name: "cortex_distributor_latest_seen_sample_timestamp_seconds",
			Help: "Unix timestamp of latest received sample per user.",
		}, []string{"user"}),
		labelValuesWithNewlinesPerUser: promauto.With(reg).NewCounterVec(prometheus.CounterOpts{
			Name: "cortex_distributor_label_values_with_newlines_total",
			Help: "Total number of label values with newlines seen at ingestion time.",
		}, []string{"user"}),

		discardedSamplesTooManyHaClusters: validation.DiscardedSamplesCounter(reg, reasonTooManyHAClusters),
		discardedSamplesRateLimited:       validation.DiscardedSamplesCounter(reg, reasonRateLimited),
		discardedRequestsRateLimited:      validation.DiscardedRequestsCounter(reg, reasonRateLimited),
		discardedExemplarsRateLimited:     validation.DiscardedExemplarsCounter(reg, reasonRateLimited),
		discardedMetadataRateLimited:      validation.DiscardedMetadataCounter(reg, reasonRateLimited),

		rejectedRequests: promauto.With(reg).NewCounterVec(prometheus.CounterOpts{
			Name: "cortex_distributor_instance_rejected_requests_total",
			Help: "Requests discarded for hitting per-instance limits",
		}, []string{"reason"}),

		sampleValidationMetrics:   newSampleValidationMetrics(reg),
		exemplarValidationMetrics: newExemplarValidationMetrics(reg),
		metadataValidationMetrics: newMetadataValidationMetrics(reg),

		hashCollisionCount: promauto.With(reg).NewCounter(prometheus.CounterOpts{
			Name: "cortex_distributor_hash_collisions_total",
			Help: "Number of times a hash collision was detected when de-duplicating samples.",
		}),

		PushMetrics: newPushMetrics(reg),
	}

	// Initialize expected rejected request labels
	d.rejectedRequests.WithLabelValues(reasonDistributorMaxIngestionRate)
	d.rejectedRequests.WithLabelValues(reasonDistributorMaxInflightPushRequests)
	d.rejectedRequests.WithLabelValues(reasonDistributorMaxInflightPushRequestsBytes)

	promauto.With(reg).NewGaugeFunc(prometheus.GaugeOpts{
		Name:        instanceLimitsMetric,
		Help:        instanceLimitsMetricHelp,
		ConstLabels: map[string]string{limitLabel: "max_inflight_push_requests"},
	}, func() float64 {
		il := d.getInstanceLimits()
		return float64(il.MaxInflightPushRequests)
	})
	promauto.With(reg).NewGaugeFunc(prometheus.GaugeOpts{
		Name:        instanceLimitsMetric,
		Help:        instanceLimitsMetricHelp,
		ConstLabels: map[string]string{limitLabel: "max_inflight_push_requests_bytes"},
	}, func() float64 {
		il := d.getInstanceLimits()
		return float64(il.MaxInflightPushRequestsBytes)
	})
	promauto.With(reg).NewGaugeFunc(prometheus.GaugeOpts{
		Name:        instanceLimitsMetric,
		Help:        instanceLimitsMetricHelp,
		ConstLabels: map[string]string{limitLabel: "max_ingestion_rate"},
	}, func() float64 {
		il := d.getInstanceLimits()
		return il.MaxIngestionRate
	})

	promauto.With(reg).NewGaugeFunc(prometheus.GaugeOpts{
		Name: "cortex_distributor_inflight_push_requests",
		Help: "Current number of inflight push requests in distributor.",
	}, func() float64 {
		return float64(d.inflightPushRequests.Load())
	})
	promauto.With(reg).NewGaugeFunc(prometheus.GaugeOpts{
		Name: "cortex_distributor_inflight_push_requests_bytes",
		Help: "Current sum of inflight push requests in distributor in bytes.",
	}, func() float64 {
		return float64(d.inflightPushRequestsBytes.Load())
	})
	promauto.With(reg).NewGaugeFunc(prometheus.GaugeOpts{
		Name: "cortex_distributor_ingestion_rate_samples_per_second",
		Help: "Current ingestion rate in samples/sec that distributor is using to limit access.",
	}, func() float64 {
		return d.ingestionRate.Rate()
	})

	// Create the configured ingestion rate limit strategy (local or global). In case
	// it's an internal dependency and we can't join the distributors ring, we skip rate
	// limiting.
	var ingestionRateStrategy, requestRateStrategy limiter.RateLimiterStrategy
	var distributorsLifecycler *ring.BasicLifecycler
	var distributorsRing *ring.Ring
	var err error

	if !canJoinDistributorsRing {
		requestRateStrategy = newInfiniteRateStrategy()
		ingestionRateStrategy = newInfiniteRateStrategy()
	} else {
		distributorsRing, distributorsLifecycler, err = newRingAndLifecycler(cfg.DistributorRing, d.healthyInstancesCount, log, reg)
		if err != nil {
			return nil, err
		}

		subservices = append(subservices, distributorsLifecycler, distributorsRing)
		requestRateStrategy = newGlobalRateStrategy(newRequestRateStrategy(limits), d)
		ingestionRateStrategy = newGlobalRateStrategyWithBurstFactor(limits, d)
	}

	// If this isn't a real distributor that will be accepting writes or if the HA tracker is
	// disabled, use a no-op implementation. We don't want to require it to be configured when
	// it's not used due to being disabled or this being a component that doesn't use it (rulers,
	// queriers).
	var haTrackerImpl haTracker

	if !canJoinDistributorsRing || !cfg.HATrackerConfig.EnableHATracker {
		haTrackerImpl = newNopHaTracker()
	} else {
		haTrackerImpl, err = newHaTracker(cfg.HATrackerConfig, limits, reg, log)
		if err != nil {
			return nil, err
		}

		subservices = append(subservices, haTrackerImpl)
	}

	d.requestRateLimiter = limiter.NewRateLimiter(requestRateStrategy, 10*time.Second)
	d.ingestionRateLimiter = limiter.NewRateLimiter(ingestionRateStrategy, 10*time.Second)
	d.distributorsLifecycler = distributorsLifecycler
	d.distributorsRing = distributorsRing
	d.HATracker = haTrackerImpl

	d.activeUsers = util.NewActiveUsersCleanupWithDefaultValues(d.cleanupInactiveUser)
	d.activeGroups = activeGroupsCleanupService

	d.PushWithMiddlewares = d.wrapPushWithMiddlewares(d.push)

	subservices = append(subservices, d.ingesterPool, d.activeUsers)

	if cfg.ReusableIngesterPushWorkers > 0 {
		wp := concurrency.NewReusableGoroutinesPool(cfg.ReusableIngesterPushWorkers)
		d.doBatchPushWorkers = wp.Go
		// Closing the pool doesn't stop the workload it's running, we're doing this just to avoid leaking goroutines in tests.
		subservices = append(subservices, services.NewBasicService(
			nil,
			func(ctx context.Context) error { <-ctx.Done(); return nil },
			func(_ error) error { wp.Close(); return nil },
		))
	}

	if cfg.IngestStorageConfig.Enabled {
		d.ingestStorageWriter = ingest.NewWriter(d.cfg.IngestStorageConfig.KafkaConfig, log, reg)
		subservices = append(subservices, d.ingestStorageWriter)
	}

	// Register each metric only if the corresponding storage is enabled.
	// Some queries in the mixin use the presence of these metrics as indication whether Mimir is running with ingest storage or not.
	exportStorageModeMetrics(reg, cfg.IngestStorageConfig.Migration.DistributorSendToIngestersEnabled || !cfg.IngestStorageConfig.Enabled, cfg.IngestStorageConfig.Enabled, ingestersRing.ReplicationFactor())

	d.subservices, err = services.NewManager(subservices...)
	if err != nil {
		return nil, err
	}
	d.subservicesWatcher = services.NewFailureWatcher()
	d.subservicesWatcher.WatchManager(d.subservices)

	d.Service = services.NewBasicService(d.starting, d.running, d.stopping)
	return d, nil
}

func exportStorageModeMetrics(reg prometheus.Registerer, classicStorageEnabled, ingestStorageEnabled bool, classicStorageReplicationFactor int) {
	ingestStorageEnabledVal := float64(0)
	if ingestStorageEnabled {
		ingestStorageEnabledVal = 1
	}
	promauto.With(reg).NewGauge(prometheus.GaugeOpts{
		Name: "cortex_distributor_ingest_storage_enabled",
		Help: "Whether writes are being processed via ingest storage. Equal to 1 if ingest storage is enabled, 0 if disabled.",
	}).Set(ingestStorageEnabledVal)

	if classicStorageEnabled {
		promauto.With(reg).NewGauge(prometheus.GaugeOpts{
			Name: "cortex_distributor_replication_factor",
			Help: "The configured replication factor.",
		}).Set(float64(classicStorageReplicationFactor))
	}
}

// newRingAndLifecycler creates a new distributor ring and lifecycler with all required lifecycler delegates
func newRingAndLifecycler(cfg RingConfig, instanceCount *atomic.Uint32, logger log.Logger, reg prometheus.Registerer) (*ring.Ring, *ring.BasicLifecycler, error) {
	reg = prometheus.WrapRegistererWithPrefix("cortex_", reg)
	kvStore, err := kv.NewClient(cfg.Common.KVStore, ring.GetCodec(), kv.RegistererWithKVName(reg, "distributor-lifecycler"), logger)
	if err != nil {
		return nil, nil, errors.Wrap(err, "failed to initialize distributors' KV store")
	}

	lifecyclerCfg, err := cfg.ToBasicLifecyclerConfig(logger)
	if err != nil {
		return nil, nil, errors.Wrap(err, "failed to build distributors' lifecycler config")
	}

	var delegate ring.BasicLifecyclerDelegate
	delegate = ring.NewInstanceRegisterDelegate(ring.ACTIVE, lifecyclerCfg.NumTokens)
	delegate = newHealthyInstanceDelegate(instanceCount, cfg.Common.HeartbeatTimeout, delegate)
	delegate = ring.NewLeaveOnStoppingDelegate(delegate, logger)
	delegate = ring.NewAutoForgetDelegate(ringAutoForgetUnhealthyPeriods*cfg.Common.HeartbeatTimeout, delegate, logger)

	distributorsLifecycler, err := ring.NewBasicLifecycler(lifecyclerCfg, "distributor", distributorRingKey, kvStore, delegate, logger, reg)
	if err != nil {
		return nil, nil, errors.Wrap(err, "failed to initialize distributors' lifecycler")
	}

	distributorsRing, err := ring.New(cfg.toRingConfig(), "distributor", distributorRingKey, logger, reg)
	if err != nil {
		return nil, nil, errors.Wrap(err, "failed to initialize distributors' ring client")
	}

	return distributorsRing, distributorsLifecycler, nil
}

func (d *Distributor) starting(ctx context.Context) error {
	if err := services.StartManagerAndAwaitHealthy(ctx, d.subservices); err != nil {
		return errors.Wrap(err, "unable to start distributor subservices")
	}

	// Distributors get embedded in rulers and queriers to talk to ingesters on the query path. In that
	// case they won't have a distributor lifecycler or ring so don't try to join the distributor ring.
	if d.distributorsLifecycler != nil && d.distributorsRing != nil {
		level.Info(d.log).Log("msg", "waiting until distributor is ACTIVE in the ring")
		if err := ring.WaitInstanceState(ctx, d.distributorsRing, d.distributorsLifecycler.GetInstanceID(), ring.ACTIVE); err != nil {
			return err
		}
	}

	return nil
}

func (d *Distributor) running(ctx context.Context) error {
	ingestionRateTicker := time.NewTicker(instanceIngestionRateTickInterval)
	defer ingestionRateTicker.Stop()

	for {
		select {
		case <-ctx.Done():
			return nil

		case <-ingestionRateTicker.C:
			d.ingestionRate.Tick()

		case err := <-d.subservicesWatcher.Chan():
			return errors.Wrap(err, "distributor subservice failed")
		}
	}
}

func (d *Distributor) cleanupInactiveUser(userID string) {
	d.ingestersRing.CleanupShuffleShardCache(userID)

	d.HATracker.cleanupHATrackerMetricsForUser(userID)

	d.receivedRequests.DeleteLabelValues(userID)
	d.receivedSamples.DeleteLabelValues(userID)
	d.receivedExemplars.DeleteLabelValues(userID)
	d.receivedMetadata.DeleteLabelValues(userID)
	d.incomingRequests.DeleteLabelValues(userID)
	d.incomingSamples.DeleteLabelValues(userID)
	d.incomingExemplars.DeleteLabelValues(userID)
	d.incomingMetadata.DeleteLabelValues(userID)
	d.incomingSamplesPerRequest.DeleteLabelValues(userID)
	d.incomingExemplarsPerRequest.DeleteLabelValues(userID)
	d.nonHASamples.DeleteLabelValues(userID)
	d.latestSeenSampleTimestampPerUser.DeleteLabelValues(userID)
	d.labelValuesWithNewlinesPerUser.DeleteLabelValues(userID)

	d.PushMetrics.deleteUserMetrics(userID)

	filter := prometheus.Labels{"user": userID}
	d.dedupedSamples.DeletePartialMatch(filter)
	d.discardedSamplesTooManyHaClusters.DeletePartialMatch(filter)
	d.discardedSamplesRateLimited.DeletePartialMatch(filter)
	d.discardedRequestsRateLimited.DeleteLabelValues(userID)
	d.discardedExemplarsRateLimited.DeleteLabelValues(userID)
	d.discardedMetadataRateLimited.DeleteLabelValues(userID)

	d.sampleValidationMetrics.deleteUserMetrics(userID)
	d.exemplarValidationMetrics.deleteUserMetrics(userID)
	d.metadataValidationMetrics.deleteUserMetrics(userID)
}

func (d *Distributor) RemoveGroupMetricsForUser(userID, group string) {
	d.dedupedSamples.DeleteLabelValues(userID, group)
	d.discardedSamplesTooManyHaClusters.DeleteLabelValues(userID, group)
	d.discardedSamplesRateLimited.DeleteLabelValues(userID, group)
	d.sampleValidationMetrics.deleteUserMetricsForGroup(userID, group)
}

// Called after distributor is asked to stop via StopAsync.
func (d *Distributor) stopping(_ error) error {
	return services.StopManagerAndAwaitStopped(context.Background(), d.subservices)
}

// Returns a boolean that indicates whether or not we want to remove the replica label going forward,
// and an error that indicates whether we want to accept samples based on the cluster/replica found in ts.
// nil for the error means accept the sample.
func (d *Distributor) checkSample(ctx context.Context, userID, cluster, replica string) (removeReplicaLabel bool, _ error) {
	// If the sample doesn't have either HA label, accept it.
	// At the moment we want to accept these samples by default.
	if cluster == "" || replica == "" {
		return false, nil
	}

	// If replica label is too long, don't use it. We accept the sample here, but it will fail validation later anyway.
	if len(replica) > d.limits.MaxLabelValueLength(userID) {
		return false, nil
	}

	// At this point we know we have both HA labels, we should lookup
	// the cluster/instance here to see if we want to accept this sample.
	err := d.HATracker.checkReplica(ctx, userID, cluster, replica, time.Now())
	// checkReplica would have returned an error if there was a real error talking to Consul,
	// or if the replica is not the currently elected replica.
	if err != nil { // Don't accept the sample.
		return false, err
	}
	return true, nil
}

// Validates a single series from a write request.
// May alter timeseries data in-place.
// The returned error may retain the series labels.
// It uses the passed nowt time to observe the delay of sample timestamps.
func (d *Distributor) validateSeries(nowt time.Time, ts *mimirpb.PreallocTimeseries, userID, group string, skipLabelValidation, skipLabelCountValidation bool, minExemplarTS, maxExemplarTS int64) error {
	cat := d.costAttributionMgr.TrackerForUser(userID)
	if err := validateLabels(d.sampleValidationMetrics, d.limits, userID, group, ts.Labels, skipLabelValidation, skipLabelCountValidation, cat, nowt); err != nil {
		return err
	}

	now := model.TimeFromUnixNano(nowt.UnixNano())

	for _, s := range ts.Samples {
		if err := validateSample(d.sampleValidationMetrics, now, d.limits, userID, group, ts.Labels, s, cat); err != nil {
			return err
		}
	}

	histogramsUpdated := false
	for i := range ts.Histograms {
		updated, err := validateSampleHistogram(d.sampleValidationMetrics, now, d.limits, userID, group, ts.Labels, &ts.Histograms[i], cat)
		if err != nil {
			return err
		}
		histogramsUpdated = histogramsUpdated || updated
	}
	if histogramsUpdated {
		ts.HistogramsUpdated()
	}

	if d.limits.MaxGlobalExemplarsPerUser(userID) == 0 {
		ts.ClearExemplars()
		return nil
	}

	allowedExemplars := d.limits.MaxExemplarsPerSeriesPerRequest(userID)
	if allowedExemplars > 0 && len(ts.Exemplars) > allowedExemplars {
		d.exemplarValidationMetrics.tooManyExemplars.WithLabelValues(userID).Add(float64(len(ts.Exemplars) - allowedExemplars))
		ts.ResizeExemplars(allowedExemplars)
	}

	var previousExemplarTS int64 = math.MinInt64
	isInOrder := true
	for i := 0; i < len(ts.Exemplars); {
		e := ts.Exemplars[i]
		if err := validateExemplar(d.exemplarValidationMetrics, userID, ts.Labels, e); err != nil {
			// OTel sends empty exemplars by default which aren't useful and are discarded by TSDB, so let's just skip invalid ones and ingest the data we can instead of returning an error.
			ts.DeleteExemplarByMovingLast(i)
			// Don't increase index i. After moving the last exemplar to this index, we want to check it again.
			continue
		}
		if !validateExemplarTimestamp(d.exemplarValidationMetrics, userID, minExemplarTS, maxExemplarTS, e) {
			ts.DeleteExemplarByMovingLast(i)
			// Don't increase index i. After moving the last exemplar to this index, we want to check it again.
			continue
		}
		// We want to check if exemplars are in order. If they are not, we will sort them and invalidate the cache.
		if isInOrder && previousExemplarTS > e.TimestampMs {
			isInOrder = false
		}
		previousExemplarTS = e.TimestampMs
		i++
	}
	if !isInOrder {
		ts.SortExemplars()
	}
	return nil
}
func (d *Distributor) labelValuesWithNewlines(labels []mimirpb.LabelAdapter) int {
	count := 0
	for _, l := range labels {
		if strings.IndexByte(l.Value, '\n') >= 0 {
			count++
		}
	}
	return count
}

// wrapPushWithMiddlewares returns push function wrapped in all Distributor's middlewares.
// push wrappers will be applied to incoming requests in the order in which they are in the slice in the config struct.
func (d *Distributor) wrapPushWithMiddlewares(next PushFunc) PushFunc {
	var middlewares []PushWrapper

	// The middlewares will be applied to the request (!) in the specified order, from first to last.
	// To guarantee that, middleware functions will be called in reversed order, wrapping the
	// result from previous call.
	middlewares = append(middlewares, d.limitsMiddleware) // Should run first because it checks limits before other middlewares need to read the request body.
	middlewares = append(middlewares, d.metricsMiddleware)
	middlewares = append(middlewares, d.prePushHaDedupeMiddleware)
	middlewares = append(middlewares, d.prePushRelabelMiddleware)
	middlewares = append(middlewares, d.prePushSortAndFilterMiddleware)
	middlewares = append(middlewares, d.prePushValidationMiddleware)
	middlewares = append(middlewares, d.cfg.PushWrappers...)

	for ix := len(middlewares) - 1; ix >= 0; ix-- {
		next = middlewares[ix](next)
	}

	return next
}

func (d *Distributor) prePushHaDedupeMiddleware(next PushFunc) PushFunc {
	return func(ctx context.Context, pushReq *Request) error {
		next, maybeCleanup := NextOrCleanup(next, pushReq)
		defer maybeCleanup()

		req, err := pushReq.WriteRequest()
		if err != nil {
			return err
		}

		userID, err := tenant.TenantID(ctx)
		if err != nil {
			return err
		}

		if len(req.Timeseries) == 0 || !d.limits.AcceptHASamples(userID) {
			return next(ctx, pushReq)
		}

		haReplicaLabel := d.limits.HAReplicaLabel(userID)
		cluster, replica := findHALabels(haReplicaLabel, d.limits.HAClusterLabel(userID), req.Timeseries[0].Labels)
		// Make a copy of these, since they may be retained as labels on our metrics, e.g. dedupedSamples.
		cluster, replica = strings.Clone(cluster), strings.Clone(replica)

		span := opentracing.SpanFromContext(ctx)
		if span != nil {
			span.SetTag("cluster", cluster)
			span.SetTag("replica", replica)
		}

		numSamples := 0
		now := time.Now()
		group := d.activeGroups.UpdateActiveGroupTimestamp(userID, validation.GroupLabel(d.limits, userID, req.Timeseries), now)
		for _, ts := range req.Timeseries {
			numSamples += len(ts.Samples) + len(ts.Histograms)
		}

		removeReplica, err := d.checkSample(ctx, userID, cluster, replica)
		if err != nil {
			if errors.As(err, &replicasDidNotMatchError{}) {
				// These samples have been deduped.
				d.dedupedSamples.WithLabelValues(userID, cluster).Add(float64(numSamples))
			}

			if errors.As(err, &tooManyClustersError{}) {
				d.discardedSamplesTooManyHaClusters.WithLabelValues(userID, group).Add(float64(numSamples))
				d.costAttributionMgr.TrackerForUser(userID).IncrementDiscardedSamples(mimirpb.FromLabelAdaptersToLabels(req.Timeseries[0].Labels), float64(numSamples), reasonTooManyHAClusters, now)
			}

			return err
		}

		if removeReplica {
			// If we found both the cluster and replica labels, we only want to include the cluster label when
			// storing series in Mimir. If we kept the replica label we would end up with another series for the same
			// series we're trying to dedupe when HA tracking moves over to a different replica.
			for ix := range req.Timeseries {
				req.Timeseries[ix].RemoveLabel(haReplicaLabel)
			}
		} else {
			// If there wasn't an error but removeReplica is false that means we didn't find both HA labels.
			d.nonHASamples.WithLabelValues(userID).Add(float64(numSamples))
		}

		return next(ctx, pushReq)
	}
}

func (d *Distributor) prePushRelabelMiddleware(next PushFunc) PushFunc {
	return func(ctx context.Context, pushReq *Request) error {
		next, maybeCleanup := NextOrCleanup(next, pushReq)
		defer maybeCleanup()

		userID, err := tenant.TenantID(ctx)
		if err != nil {
			return err
		}

		if !d.limits.MetricRelabelingEnabled(userID) {
			return next(ctx, pushReq)
		}

		req, err := pushReq.WriteRequest()
		if err != nil {
			return err
		}

		var removeTsIndexes []int
		lb := labels.NewBuilder(labels.EmptyLabels())
		for tsIdx := 0; tsIdx < len(req.Timeseries); tsIdx++ {
			ts := req.Timeseries[tsIdx]

			if mrc := d.limits.MetricRelabelConfigs(userID); len(mrc) > 0 {
				mimirpb.FromLabelAdaptersToBuilder(ts.Labels, lb)
				lb.Set(metaLabelTenantID, userID)
				keep := relabel.ProcessBuilder(lb, mrc...)
				if !keep {
					removeTsIndexes = append(removeTsIndexes, tsIdx)
					continue
				}
				lb.Del(metaLabelTenantID)
				req.Timeseries[tsIdx].SetLabels(mimirpb.FromBuilderToLabelAdapters(lb, ts.Labels))
			}

			for _, labelName := range d.limits.DropLabels(userID) {
				req.Timeseries[tsIdx].RemoveLabel(labelName)
			}

			if len(ts.Labels) == 0 {
				removeTsIndexes = append(removeTsIndexes, tsIdx)
				continue
			}
		}

		if len(removeTsIndexes) > 0 {
			for _, removeTsIndex := range removeTsIndexes {
				mimirpb.ReusePreallocTimeseries(&req.Timeseries[removeTsIndex])
			}
			req.Timeseries = util.RemoveSliceIndexes(req.Timeseries, removeTsIndexes)
		}

		return next(ctx, pushReq)
	}
}

// prePushSortAndFilterMiddleware is responsible for sorting labels and
// filtering empty values. This is a protection mechanism for ingesters.
func (d *Distributor) prePushSortAndFilterMiddleware(next PushFunc) PushFunc {
	return func(ctx context.Context, pushReq *Request) error {
		next, maybeCleanup := NextOrCleanup(next, pushReq)
		defer maybeCleanup()

		req, err := pushReq.WriteRequest()
		if err != nil {
			return err
		}

		var removeTsIndexes []int
		for tsIdx := 0; tsIdx < len(req.Timeseries); tsIdx++ {
			ts := req.Timeseries[tsIdx]

			// Prometheus strips empty values before storing; drop them now, before sharding to ingesters.
			req.Timeseries[tsIdx].RemoveEmptyLabelValues()

			if len(ts.Labels) == 0 {
				removeTsIndexes = append(removeTsIndexes, tsIdx)
				continue
			}

			// We rely on sorted labels in different places:
			// 1) When computing token for labels. Here different order of
			// labels returns different tokens, which is bad.
			// 2) In validation code, when checking for duplicate label names.
			// As duplicate label names are rejected later in the validation
			// phase, we ignore them here.
			// 3) Ingesters expect labels to be sorted in the Push request.
			req.Timeseries[tsIdx].SortLabelsIfNeeded()
		}

		if len(removeTsIndexes) > 0 {
			for _, removeTsIndex := range removeTsIndexes {
				mimirpb.ReusePreallocTimeseries(&req.Timeseries[removeTsIndex])
			}
			req.Timeseries = util.RemoveSliceIndexes(req.Timeseries, removeTsIndexes)
		}

		return next(ctx, pushReq)
	}
}

func (d *Distributor) prePushValidationMiddleware(next PushFunc) PushFunc {
	return func(ctx context.Context, pushReq *Request) error {
		next, maybeCleanup := NextOrCleanup(next, pushReq)
		defer maybeCleanup()

		req, err := pushReq.WriteRequest()
		if err != nil {
			return err
		}

		userID, err := tenant.TenantID(ctx)
		if err != nil {
			return err
		}

		now := mtime.Now()
		d.receivedRequests.WithLabelValues(userID).Add(1)
		d.activeUsers.UpdateUserTimestamp(userID, now)

		group := d.activeGroups.UpdateActiveGroupTimestamp(userID, validation.GroupLabel(d.limits, userID, req.Timeseries), now)

		// A WriteRequest can only contain series or metadata but not both. This might change in the future.
		validatedMetadata := 0
		validatedSamples := 0
		validatedExemplars := 0

		// Find the earliest and latest samples in the batch.
		earliestSampleTimestampMs, latestSampleTimestampMs := int64(math.MaxInt64), int64(0)
		for _, ts := range req.Timeseries {
			for _, s := range ts.Samples {
				earliestSampleTimestampMs = util_math.Min(earliestSampleTimestampMs, s.TimestampMs)
				latestSampleTimestampMs = util_math.Max(latestSampleTimestampMs, s.TimestampMs)
			}
			for _, h := range ts.Histograms {
				earliestSampleTimestampMs = util_math.Min(earliestSampleTimestampMs, h.Timestamp)
				latestSampleTimestampMs = util_math.Max(latestSampleTimestampMs, h.Timestamp)
			}
		}
		// Update this metric even in case of errors.
		if latestSampleTimestampMs > 0 {
			d.latestSeenSampleTimestampPerUser.WithLabelValues(userID).Set(float64(latestSampleTimestampMs) / 1000)
		}

		// Exemplars are not expired by Prometheus client libraries, therefore we may receive old exemplars
		// repeated on every scrape. Drop any that are more than 5 minutes older than samples in the same batch.
		// (If we didn't find any samples this will be 0, and we won't reject any exemplars.)
		var minExemplarTS int64
		if earliestSampleTimestampMs != math.MaxInt64 {
			minExemplarTS = earliestSampleTimestampMs - 5*time.Minute.Milliseconds()

			if d.limits.PastGracePeriod(userID) > 0 {
				minExemplarTS = max(minExemplarTS, now.Add(-d.limits.PastGracePeriod(userID)).Add(-d.limits.OutOfOrderTimeWindow(userID)).UnixMilli())
			}
		}

		// Enforce the creation grace period on exemplars too.
		maxExemplarTS := now.Add(d.limits.CreationGracePeriod(userID)).UnixMilli()

		var firstPartialErr error
		var removeIndexes []int
		totalSamples, totalExemplars := 0, 0

		labelValuesWithNewlines := 0
		for tsIdx, ts := range req.Timeseries {
			totalSamples += len(ts.Samples)
			totalExemplars += len(ts.Exemplars)
			if len(ts.Labels) == 0 {
				removeIndexes = append(removeIndexes, tsIdx)
				continue
			}

			d.labelsHistogram.Observe(float64(len(ts.Labels)))

			skipLabelValidation := d.cfg.SkipLabelValidation || req.GetSkipLabelValidation()
			skipLabelCountValidation := d.cfg.SkipLabelCountValidation || req.GetSkipLabelCountValidation()

			// Note that validateSeries may drop some data in ts.
			validationErr := d.validateSeries(now, &req.Timeseries[tsIdx], userID, group, skipLabelValidation, skipLabelCountValidation, minExemplarTS, maxExemplarTS)

			// Errors in validation are considered non-fatal, as one series in a request may contain
			// invalid data but all the remaining series could be perfectly valid.
			if validationErr != nil {
				if firstPartialErr == nil {
					// The series are never retained by validationErr. This is guaranteed by the way the latter is built.
					firstPartialErr = newValidationError(validationErr)
				}
				removeIndexes = append(removeIndexes, tsIdx)
				continue
			}

			validatedSamples += len(ts.Samples) + len(ts.Histograms)
			validatedExemplars += len(ts.Exemplars)
			labelValuesWithNewlines += d.labelValuesWithNewlines(ts.Labels)
		}

		d.incomingSamplesPerRequest.WithLabelValues(userID).Observe(float64(totalSamples))
		d.incomingExemplarsPerRequest.WithLabelValues(userID).Observe(float64(totalExemplars))
		if labelValuesWithNewlines > 0 {
			d.labelValuesWithNewlinesPerUser.WithLabelValues(userID).Add(float64(labelValuesWithNewlines))
		}

		if len(removeIndexes) > 0 {
			for _, removeIndex := range removeIndexes {
				mimirpb.ReusePreallocTimeseries(&req.Timeseries[removeIndex])
			}
			req.Timeseries = util.RemoveSliceIndexes(req.Timeseries, removeIndexes)
			removeIndexes = removeIndexes[:0]
		}

		for mIdx, m := range req.Metadata {
			if validationErr := cleanAndValidateMetadata(d.metadataValidationMetrics, d.limits, userID, m); validationErr != nil {
				if firstPartialErr == nil {
					// The series are never retained by validationErr. This is guaranteed by the way the latter is built.
					firstPartialErr = newValidationError(validationErr)
				}

				removeIndexes = append(removeIndexes, mIdx)
				continue
			}

			validatedMetadata++
		}
		if len(removeIndexes) > 0 {
			req.Metadata = util.RemoveSliceIndexes(req.Metadata, removeIndexes)
		}

		if validatedSamples == 0 && validatedMetadata == 0 {
			return firstPartialErr
		}

		totalN := validatedSamples + validatedExemplars + validatedMetadata
		if !d.ingestionRateLimiter.AllowN(now, userID, totalN) {
			if len(req.Timeseries) > 0 {
				d.costAttributionMgr.TrackerForUser(userID).IncrementDiscardedSamples(mimirpb.FromLabelAdaptersToLabels(req.Timeseries[0].Labels), float64(validatedSamples), reasonRateLimited, now)
			}
			d.discardedSamplesRateLimited.WithLabelValues(userID, group).Add(float64(validatedSamples))
			d.discardedExemplarsRateLimited.WithLabelValues(userID).Add(float64(validatedExemplars))
			d.discardedMetadataRateLimited.WithLabelValues(userID).Add(float64(validatedMetadata))

			burstSize := d.limits.IngestionBurstSize(userID)
			if d.limits.IngestionBurstFactor(userID) > 0 {
				burstSize = int(d.limits.IngestionRate(userID) * d.limits.IngestionBurstFactor(userID))
			}
			return newIngestionRateLimitedError(d.limits.IngestionRate(userID), burstSize)
		}

		// totalN included samples, exemplars and metadata. Ingester follows this pattern when computing its ingestion rate.
		d.ingestionRate.Add(int64(totalN))

		err = next(ctx, pushReq)
		if err != nil {
			// Errors resulting from the pushing to the ingesters have priority over validation errors.
			return err
		}

		return firstPartialErr
	}
}

// metricsMiddleware updates metrics which are expected to account for all received data,
// including data that later gets modified or dropped.
func (d *Distributor) metricsMiddleware(next PushFunc) PushFunc {
	return func(ctx context.Context, pushReq *Request) error {
		next, maybeCleanup := NextOrCleanup(next, pushReq)
		defer maybeCleanup()

		req, err := pushReq.WriteRequest()
		if err != nil {
			return err
		}

		userID, err := tenant.TenantID(ctx)
		if err != nil {
			return err
		}

		numSamples := 0
		numExemplars := 0
		for _, ts := range req.Timeseries {
			numSamples += len(ts.Samples) + len(ts.Histograms)
			numExemplars += len(ts.Exemplars)
		}

		span := opentracing.SpanFromContext(ctx)
		if span != nil {
			span.SetTag("write.samples", numSamples)
			span.SetTag("write.exemplars", numExemplars)
			span.SetTag("write.metadata", len(req.Metadata))
		}

		d.incomingRequests.WithLabelValues(userID).Inc()
		d.incomingSamples.WithLabelValues(userID).Add(float64(numSamples))
		d.incomingExemplars.WithLabelValues(userID).Add(float64(numExemplars))
		d.incomingMetadata.WithLabelValues(userID).Add(float64(len(req.Metadata)))

		return next(ctx, pushReq)
	}
}

type ctxKey int

const requestStateKey ctxKey = 1

// requestState represents state of checks for given request. If this object is stored in context,
// it means that request has been checked against inflight requests limit, and FinishPushRequest,
// cleanupAfterPushFinished (or both) must be called for given context.
type requestState struct {
	// If set to true, push request will perform cleanup of inflight metrics after request has actually finished
	// (which can be after push handler returns).
	pushHandlerPerformsCleanup bool

	// If positive, it means that size of httpgrpc.HTTPRequest has been checked and added to inflightPushRequestsBytes.
	httpgrpcRequestSize int64

	// If positive, it means that size of mimirpb.WriteRequest has been checked and added to inflightPushRequestsBytes.
	writeRequestSize int64
}

func (d *Distributor) StartPushRequest(ctx context.Context, httpgrpcRequestSize int64) (context.Context, error) {
	ctx, _, err := d.startPushRequest(ctx, httpgrpcRequestSize)
	return ctx, err
}

// startPushRequest does limits checks at the beginning of Push request in distributor.
// This can be called from different places, even multiple times for the same request:
//
//   - from gRPC Method limit check. This only applies if request arrived as httpgrpc.HTTPRequest, and request metadata
//     in gRPC request provided enough information to do the check. Errors are not logged on this path, only returned to client.
//
//   - from Distributor's limitsMiddleware method. If error is returned, limitsMiddleware will wrap the error using util_log.DoNotLogError.
//
// This method creates requestState object and stores it in the context.
// This object describes which checks were already performed on the request,
// and which component is responsible for doing a cleanup.
func (d *Distributor) startPushRequest(ctx context.Context, httpgrpcRequestSize int64) (context.Context, *requestState, error) {
	// If requestState is already in context, it means that StartPushRequest already ran for this request.
	rs, alreadyInContext := ctx.Value(requestStateKey).(*requestState)
	if alreadyInContext {
		return ctx, rs, nil
	}

	rs = &requestState{}

	cleanupInDefer := true

	// Increment number of requests and bytes before doing the checks, so that we hit error if this request crosses the limits.
	inflight := d.inflightPushRequests.Inc()
	defer func() {
		if cleanupInDefer {
			d.cleanupAfterPushFinished(rs)
		}
	}()

	il := d.getInstanceLimits()
	if il.MaxInflightPushRequests > 0 && inflight > int64(il.MaxInflightPushRequests) {
		d.rejectedRequests.WithLabelValues(reasonDistributorMaxInflightPushRequests).Inc()
		return ctx, nil, errMaxInflightRequestsReached
	}

	if il.MaxIngestionRate > 0 {
		if rate := d.ingestionRate.Rate(); rate >= il.MaxIngestionRate {
			d.rejectedRequests.WithLabelValues(reasonDistributorMaxIngestionRate).Inc()
			return ctx, nil, errMaxIngestionRateReached
		}
	}

	// If we know the httpgrpcRequestSize, we can check it.
	if httpgrpcRequestSize > 0 {
		if err := d.checkHttpgrpcRequestSize(rs, httpgrpcRequestSize); err != nil {
			return ctx, nil, err
		}
	}

	ctx = context.WithValue(ctx, requestStateKey, rs)

	cleanupInDefer = false
	return ctx, rs, nil
}

func (d *Distributor) checkHttpgrpcRequestSize(rs *requestState, httpgrpcRequestSize int64) error {
	// If httpgrpcRequestSize was already checked, don't check it again.
	if rs.httpgrpcRequestSize > 0 {
		return nil
	}

	rs.httpgrpcRequestSize = httpgrpcRequestSize
	inflightBytes := d.inflightPushRequestsBytes.Add(httpgrpcRequestSize)
	return d.checkInflightBytes(inflightBytes)
}

func (d *Distributor) checkWriteRequestSize(rs *requestState, writeRequestSize int64) error {
	// If writeRequestSize was already checked, don't check it again.
	if rs.writeRequestSize > 0 {
		return nil
	}

	rs.writeRequestSize = writeRequestSize
	inflightBytes := d.inflightPushRequestsBytes.Add(writeRequestSize)
	return d.checkInflightBytes(inflightBytes)
}

func (d *Distributor) checkInflightBytes(inflightBytes int64) error {
	il := d.getInstanceLimits()

	if il.MaxInflightPushRequestsBytes > 0 && inflightBytes > int64(il.MaxInflightPushRequestsBytes) {
		d.rejectedRequests.WithLabelValues(reasonDistributorMaxInflightPushRequestsBytes).Inc()
		return errMaxInflightRequestsBytesReached
	}
	return nil
}

// FinishPushRequest is a counter-part to StartPushRequest, and must be called exactly once while handling the push request,
// on the same goroutine as push method itself.
func (d *Distributor) FinishPushRequest(ctx context.Context) {
	rs, ok := ctx.Value(requestStateKey).(*requestState)
	if !ok {
		return
	}

	if rs.pushHandlerPerformsCleanup {
		return
	}

	d.cleanupAfterPushFinished(rs)
}

func (d *Distributor) cleanupAfterPushFinished(rs *requestState) {
	d.inflightPushRequests.Dec()
	if rs.httpgrpcRequestSize > 0 {
		d.inflightPushRequestsBytes.Sub(rs.httpgrpcRequestSize)
	}
	if rs.writeRequestSize > 0 {
		d.inflightPushRequestsBytes.Sub(rs.writeRequestSize)
	}
}

// limitsMiddleware checks for instance limits and rejects request if this instance cannot process it at the moment.
func (d *Distributor) limitsMiddleware(next PushFunc) PushFunc {
	return func(ctx context.Context, pushReq *Request) error {
		// Make sure the distributor service and all its dependent services have been
		// started. The following checks in this middleware depend on the runtime config
		// service having been started.
		if s := d.State(); s != services.Running {
			return newUnavailableError(s)
		}

		// We don't know request size yet, will check it later.
		ctx, rs, err := d.startPushRequest(ctx, -1)
		if err != nil {
			return middleware.DoNotLogError{Err: err}
		}

		rs.pushHandlerPerformsCleanup = true
		// Decrement counter after all ingester calls have finished or been cancelled.
		pushReq.AddCleanup(func() {
			d.cleanupAfterPushFinished(rs)
		})

		next, maybeCleanup := NextOrCleanup(next, pushReq)
		defer maybeCleanup()

		userID, err := tenant.TenantID(ctx)
		if err != nil {
			return err
		}

		now := mtime.Now()
		if !d.requestRateLimiter.AllowN(now, userID, 1) {
			d.discardedRequestsRateLimited.WithLabelValues(userID).Add(1)

			return newRequestRateLimitedError(d.limits.RequestRate(userID), d.limits.RequestBurstSize(userID))
		}

		// Note that we don't enforce the per-user ingestion rate limit here since we need to apply validation
		// before we know how many samples/exemplars/metadata we'll actually be writing.

		req, err := pushReq.WriteRequest()
		if err != nil {
			return err
		}

		if err := d.checkWriteRequestSize(rs, int64(req.Size())); err != nil {
			return err
		}

		return next(ctx, pushReq)
	}
}

// NextOrCleanup returns a new PushFunc and a cleanup function that should be deferred by the caller.
// The cleanup function will only call Request.CleanUp() if next() wasn't called previously.
//
// This function is used outside of this codebase.
func NextOrCleanup(next PushFunc, pushReq *Request) (_ PushFunc, maybeCleanup func()) {
	cleanupInDefer := true
	return func(ctx context.Context, req *Request) error {
			cleanupInDefer = false
			return next(ctx, req)
		},
		func() {
			if cleanupInDefer {
				pushReq.CleanUp()
			}
		}
}

// Push is gRPC method registered as client.IngesterServer and distributor.DistributorServer.
func (d *Distributor) Push(ctx context.Context, req *mimirpb.WriteRequest) (*mimirpb.WriteResponse, error) {
	pushReq := NewParsedRequest(req)
	pushReq.AddCleanup(func() {
		mimirpb.ReuseSlice(req.Timeseries)
	})

	pushErr := d.PushWithMiddlewares(ctx, pushReq)
	if pushErr == nil {
		return &mimirpb.WriteResponse{}, nil
	}
	handledErr := d.handlePushError(ctx, pushErr)
	return nil, handledErr
}

func (d *Distributor) handlePushError(ctx context.Context, pushErr error) error {
	if errors.Is(pushErr, context.Canceled) {
		return pushErr
	}

	if errors.Is(pushErr, context.DeadlineExceeded) {
		return pushErr
	}

	serviceOverloadErrorEnabled := false
	userID, err := tenant.TenantID(ctx)
	if err == nil {
		serviceOverloadErrorEnabled = d.limits.ServiceOverloadStatusCodeOnRateLimitEnabled(userID)
	}
	return toErrorWithGRPCStatus(pushErr, serviceOverloadErrorEnabled)
}

// push takes a write request and distributes it to ingesters using the ring.
// Strings in pushReq may be pointers into the gRPC buffer which will be reused, so must be copied if retained.
// push does not check limits like ingestion rate and inflight requests.
// These limits are checked either by Push gRPC method (when invoked via gRPC) or limitsMiddleware (when invoked via HTTP)
func (d *Distributor) push(ctx context.Context, pushReq *Request) error {
	cleanupInDefer := true
	defer func() {
		if cleanupInDefer {
			pushReq.CleanUp()
		}
	}()

	req, err := pushReq.WriteRequest()
	if err != nil {
		return err
	}

	userID, err := tenant.TenantID(ctx)
	if err != nil {
		return err
	}

	d.updateReceivedMetrics(req, userID)

	if len(req.Timeseries) == 0 && len(req.Metadata) == 0 {
		return nil
	}

	span := opentracing.SpanFromContext(ctx)
	if span != nil {
		span.SetTag("organization", userID)
	}

	if d.cfg.WriteRequestsBufferPoolingEnabled {
		slabPool := pool.NewFastReleasingSlabPool[byte](&d.writeRequestBytePool, writeRequestSlabPoolSize)
		ctx = ingester_client.WithSlabPool(ctx, slabPool)
	}

	// Get both series and metadata keys in one slice.
	keys, initialMetadataIndex := getSeriesAndMetadataTokens(userID, req)

	var (
		ingestersSubring  ring.DoBatchRing
		partitionsSubring ring.DoBatchRing
	)

	// Get the tenant's subring to use to either write to ingesters or partitions.
	if d.cfg.IngestStorageConfig.Enabled {
		subring, err := d.partitionsRing.ShuffleShard(userID, d.limits.IngestionPartitionsTenantShardSize(userID))
		if err != nil {
			return err
		}

		partitionsSubring = ring.NewActivePartitionBatchRing(subring.PartitionRing())
	}

	if !d.cfg.IngestStorageConfig.Enabled || d.cfg.IngestStorageConfig.Migration.DistributorSendToIngestersEnabled {
		ingestersSubring = d.ingestersRing.ShuffleShard(userID, d.limits.IngestionTenantShardSize(userID))
	}

	// we must not re-use buffers now until all writes to backends (e.g. ingesters) have completed, which can happen
	// even after this function returns. For this reason, it's unsafe to cleanup in the defer and we'll do the cleanup
	// once all backend requests have completed (see cleanup function passed to sendWriteRequestToBackends()).
	cleanupInDefer = false

	return d.sendWriteRequestToBackends(ctx, userID, req, keys, initialMetadataIndex, ingestersSubring, partitionsSubring, pushReq.CleanUp)
}

// sendWriteRequestToBackends sends the input req data to backends. The backends could be:
// - Ingesters, when ingestersSubring is not nil
// - Ingest storage partitions, when partitionsSubring is not nil
//
// The input cleanup function is guaranteed to be called after all requests to all backends have completed.
func (d *Distributor) sendWriteRequestToBackends(ctx context.Context, tenantID string, req *mimirpb.WriteRequest, keys []uint32, initialMetadataIndex int, ingestersSubring, partitionsSubring ring.DoBatchRing, cleanup func()) error {
	var (
		wg            = sync.WaitGroup{}
		partitionsErr error
		ingestersErr  error
	)

	// Ensure at least one ring has been provided.
	if ingestersSubring == nil && partitionsSubring == nil {
		// It should never happen. If it happens, it's a logic bug.
		panic("no tenant subring has been provided to sendWriteRequestToBackends()")
	}

	// Use an independent context to make sure all backend instances (e.g. ingesters) get samples even if we return early.
	// It will still take a while to lookup the ring and calculate which instance gets which series,
	// so we'll start the remote timeout once the first callback is called.
	remoteRequestContextAndCancel := sync.OnceValues(func() (context.Context, context.CancelFunc) {
		return context.WithTimeout(context.WithoutCancel(ctx), d.cfg.RemoteTimeout)
	})

	remoteRequestContext := func() context.Context {
		ctx, _ := remoteRequestContextAndCancel()
		return ctx
	}

	batchCleanup := func() {
		// Notify the provided callback that it's now safe to run the cleanup because there are no
		// more in-flight requests to the backend.
		cleanup()

		// All requests have completed, so it's now safe to cancel the requests context to release resources.
		_, cancel := remoteRequestContextAndCancel()
		cancel()
	}

	batchOptions := ring.DoBatchOptions{
		Cleanup:       batchCleanup,
		IsClientError: isIngestionClientError,
		Go:            d.doBatchPushWorkers,
	}

	// Keep it easy if there's only 1 backend to write to.
	if partitionsSubring == nil {
		return d.sendWriteRequestToIngesters(ctx, ingestersSubring, req, keys, initialMetadataIndex, remoteRequestContext, batchOptions)
	}
	if ingestersSubring == nil {
		return d.sendWriteRequestToPartitions(ctx, tenantID, partitionsSubring, req, keys, initialMetadataIndex, remoteRequestContext, batchOptions)
	}

	// Prepare a callback function that will call the input cleanup callback function only after
	// the cleanup has been done for all backends.
	cleanupWaitBackends := atomic.NewInt64(2)
	batchOptions.Cleanup = func() {
		if cleanupWaitBackends.Dec() == 0 {
			batchCleanup()
		}
	}

	// Write both to ingesters and partitions.
	wg.Add(2)

	go func() {
		defer wg.Done()

		ingestersErr = d.sendWriteRequestToIngesters(ctx, ingestersSubring, req, keys, initialMetadataIndex, remoteRequestContext, batchOptions)
	}()

	go func() {
		defer wg.Done()

		partitionsErr = d.sendWriteRequestToPartitions(ctx, tenantID, partitionsSubring, req, keys, initialMetadataIndex, remoteRequestContext, batchOptions)
	}()

	// Wait until all backends have done.
	wg.Wait()

	// Ingester errors could be soft (e.g. 4xx) or hard errors (e.g. 5xx) errors, while partition errors are always hard
	// errors. For this reason, it's important to give precedence to partition errors, otherwise the distributor may return
	// a 4xx (ingester error) when it should actually be a 5xx (partition error).
	if partitionsErr != nil {
		return partitionsErr
	}
	return ingestersErr
}

func (d *Distributor) sendWriteRequestToIngesters(ctx context.Context, tenantRing ring.DoBatchRing, req *mimirpb.WriteRequest, keys []uint32, initialMetadataIndex int, remoteRequestContext func() context.Context, batchOptions ring.DoBatchOptions) error {
	err := ring.DoBatchWithOptions(ctx, ring.WriteNoExtend, tenantRing, keys,
		func(ingester ring.InstanceDesc, indexes []int) error {
			req := req.ForIndexes(indexes, initialMetadataIndex)

			h, err := d.ingesterPool.GetClientForInstance(ingester)
			if err != nil {
				return err
			}
			c := h.(ingester_client.IngesterClient)

			ctx := remoteRequestContext()
			ctx = grpcutil.AppendMessageSizeToOutgoingContext(ctx, req) // Let ingester know the size of the message, without needing to read the message first.

			_, err = c.Push(ctx, req)
			err = wrapIngesterPushError(err, ingester.Id)
			err = wrapDeadlineExceededPushError(err)

			return err
		}, batchOptions)

	// Since data may be written to different backends it may be helpful to clearly identify which backend failed.
	return errors.Wrap(err, "send data to ingesters")
}

func (d *Distributor) sendWriteRequestToPartitions(ctx context.Context, tenantID string, tenantRing ring.DoBatchRing, req *mimirpb.WriteRequest, keys []uint32, initialMetadataIndex int, remoteRequestContext func() context.Context, batchOptions ring.DoBatchOptions) error {
	err := ring.DoBatchWithOptions(ctx, ring.WriteNoExtend, tenantRing, keys,
		func(partition ring.InstanceDesc, indexes []int) error {
			req := req.ForIndexes(indexes, initialMetadataIndex)

			// The partition ID is stored in the ring.InstanceDesc Id.
			partitionID, err := strconv.ParseUint(partition.Id, 10, 31)
			if err != nil {
				return err
			}

			ctx := remoteRequestContext()
			err = d.ingestStorageWriter.WriteSync(ctx, int32(partitionID), tenantID, req)
			err = wrapPartitionPushError(err, int32(partitionID))
			err = wrapDeadlineExceededPushError(err)

			return err
		}, batchOptions,
	)

	// Since data may be written to different backends it may be helpful to clearly identify which backend failed.
	return errors.Wrap(err, "send data to partitions")
}

// getSeriesAndMetadataTokens returns a slice of tokens for the series and metadata from the request in this specific order.
// Metadata tokens start at initialMetadataIndex.
func getSeriesAndMetadataTokens(userID string, req *mimirpb.WriteRequest) (keys []uint32, initialMetadataIndex int) {
	seriesKeys := getTokensForSeries(userID, req.Timeseries)
	metadataKeys := getTokensForMetadata(userID, req.Metadata)

	// All tokens, stored in order: series, metadata.
	keys = make([]uint32, len(seriesKeys)+len(metadataKeys))
	initialMetadataIndex = len(seriesKeys)
	copy(keys, seriesKeys)
	copy(keys[initialMetadataIndex:], metadataKeys)
	return keys, initialMetadataIndex
}

func getTokensForSeries(userID string, series []mimirpb.PreallocTimeseries) []uint32 {
	if len(series) == 0 {
		return nil
	}

	result := make([]uint32, 0, len(series))
	for _, ts := range series {
		result = append(result, tokenForLabels(userID, ts.Labels))
	}
	return result
}

func getTokensForMetadata(userID string, metadata []*mimirpb.MetricMetadata) []uint32 {
	if len(metadata) == 0 {
		return nil
	}
	metadataKeys := make([]uint32, 0, len(metadata))

	for _, m := range metadata {
		metadataKeys = append(metadataKeys, tokenForMetadata(userID, m.MetricFamilyName))
	}
	return metadataKeys
}

func tokenForLabels(userID string, labels []mimirpb.LabelAdapter) uint32 {
	return mimirpb.ShardByAllLabelAdapters(userID, labels)
}

func tokenForMetadata(userID string, metricName string) uint32 {
	return mimirpb.ShardByMetricName(userID, metricName)
}

func (d *Distributor) updateReceivedMetrics(req *mimirpb.WriteRequest, userID string) {
	var receivedSamples, receivedExemplars, receivedMetadata int

	for _, ts := range req.Timeseries {
		receivedSamples += len(ts.TimeSeries.Samples) + len(ts.TimeSeries.Histograms)
		receivedExemplars += len(ts.TimeSeries.Exemplars)
		d.costAttributionMgr.TrackerForUser(userID).IncrementReceivedSamples(mimirpb.FromLabelAdaptersToLabels(ts.Labels), float64(receivedSamples), mtime.Now())
	}
	receivedMetadata = len(req.Metadata)

	d.receivedSamples.WithLabelValues(userID).Add(float64(receivedSamples))
	d.receivedExemplars.WithLabelValues(userID).Add(float64(receivedExemplars))
	d.receivedMetadata.WithLabelValues(userID).Add(float64(receivedMetadata))
}

// forReplicationSets runs f, in parallel, for all ingesters in the input replicationSets.
// Return an error if any f fails for any of the input replicationSets.
func forReplicationSets[R any](ctx context.Context, d *Distributor, replicationSets []ring.ReplicationSet, f func(context.Context, ingester_client.IngesterClient) (R, error)) ([]R, error) {
	wrappedF := func(ctx context.Context, ingester *ring.InstanceDesc) (R, error) {
		client, err := d.ingesterPool.GetClientForInstance(*ingester)
		if err != nil {
			var empty R
			return empty, err
		}

		return f(ctx, client.(ingester_client.IngesterClient))
	}

	cleanup := func(_ R) {
		// Nothing to do.
	}

	quorumConfig := d.queryQuorumConfigForReplicationSets(ctx, replicationSets)

	return concurrency.ForEachJobMergeResults[ring.ReplicationSet, R](ctx, replicationSets, 0, func(ctx context.Context, set ring.ReplicationSet) ([]R, error) {
		return ring.DoUntilQuorum(ctx, set, quorumConfig, wrappedF, cleanup)
	})
}

// queryQuorumConfigForReplicationSets returns the config to use with "do until quorum" functions when running queries.
func (d *Distributor) queryQuorumConfigForReplicationSets(ctx context.Context, replicationSets []ring.ReplicationSet) ring.DoUntilQuorumConfig {
	var zoneSorter ring.ZoneSorter

	if d.cfg.IngestStorageConfig.Enabled {
		zoneSorter = queryIngesterPartitionsRingZoneSorter(d.cfg.PreferAvailabilityZone)
	} else {
		// We expect to always have exactly 1 replication set when ingest storage is disabled.
		// To keep the code safer, we run with no zone sorter if that's not the case.
		if len(replicationSets) == 1 {
			zoneSorter = queryIngestersRingZoneSorter(replicationSets[0])
		}
	}

	return ring.DoUntilQuorumConfig{
		MinimizeRequests: d.cfg.MinimizeIngesterRequests,
		HedgingDelay:     d.cfg.MinimiseIngesterRequestsHedgingDelay,
		ZoneSorter:       zoneSorter,
		Logger:           spanlogger.FromContext(ctx, d.log),
	}
}

// queryIngestersRingZoneSorter returns a ring.ZoneSorter that should be used to sort ingester zones
// to attempt to query first, when ingest storage is disabled.
func queryIngestersRingZoneSorter(replicationSet ring.ReplicationSet) ring.ZoneSorter {
	return func(zones []string) []string {
		inactiveCount := make(map[string]int, len(zones))

		for _, i := range replicationSet.Instances {
			if i.State != ring.ACTIVE {
				inactiveCount[i.Zone]++
			}
		}

		slices.SortFunc(zones, func(a, b string) int {
			return inactiveCount[a] - inactiveCount[b]
		})

		return zones
	}
}

// queryIngesterPartitionsRingZoneSorter returns a ring.ZoneSorter that should be used to sort
// ingester zones to attempt to query first, when ingest storage is enabled.
//
// The sorter gives preference to preferredZone if non empty, and then randomize the other zones.
func queryIngesterPartitionsRingZoneSorter(preferredZone string) ring.ZoneSorter {
	return func(zones []string) []string {
		// Shuffle the zones to distribute load evenly.
		if len(zones) > 2 || (preferredZone == "" && len(zones) > 1) {
			rand.Shuffle(len(zones), func(i, j int) {
				zones[i], zones[j] = zones[j], zones[i]
			})
		}

		if preferredZone != "" {
			// Give priority to the preferred zone.
			for i, z := range zones {
				if z == preferredZone {
					zones[0], zones[i] = zones[i], zones[0]
					break
				}
			}
		}

		return zones
	}
}

// LabelValuesForLabelName returns the label values associated with the given labelName, among all series with samples
// timestamp between from and to, and series labels matching the optional matchers.
func (d *Distributor) LabelValuesForLabelName(ctx context.Context, from, to model.Time, labelName model.LabelName, matchers ...*labels.Matcher) ([]string, error) {
	replicationSets, err := d.getIngesterReplicationSetsForQuery(ctx)
	if err != nil {
		return nil, err
	}

	req, err := ingester_client.ToLabelValuesRequest(labelName, from, to, matchers)
	if err != nil {
		return nil, err
	}

	resps, err := forReplicationSets(ctx, d, replicationSets, func(ctx context.Context, client ingester_client.IngesterClient) (*ingester_client.LabelValuesResponse, error) {
		return client.LabelValues(ctx, req)
	})
	if err != nil {
		return nil, err
	}

	valueSet := map[string]struct{}{}
	for _, resp := range resps {
		for _, v := range resp.LabelValues {
			valueSet[v] = struct{}{}
		}
	}

	values := make([]string, 0, len(valueSet))
	for v := range valueSet {
		values = append(values, v)
	}

	// We need the values returned to be sorted.
	slices.Sort(values)

	return values, nil
}

// LabelNamesAndValues returns the label name and value pairs for series matching the input label matchers.
//
// The actual series considered eligible depend on countMethod:
//   - inmemory: in-memory series in ingesters.
//   - active: in-memory series in ingesters which are also tracked as active ones.
func (d *Distributor) LabelNamesAndValues(ctx context.Context, matchers []*labels.Matcher, countMethod cardinality.CountMethod) (*ingester_client.LabelNamesAndValuesResponse, error) {
	replicationSets, err := d.getIngesterReplicationSetsForQuery(ctx)
	if err != nil {
		return nil, err
	}

	req, err := toLabelNamesCardinalityRequest(matchers, countMethod)
	if err != nil {
		return nil, err
	}

	userID, err := tenant.TenantID(ctx)
	if err != nil {
		return nil, err
	}

	sizeLimitBytes := d.limits.LabelNamesAndValuesResultsMaxSizeBytes(userID)
	merger := &labelNamesAndValuesResponseMerger{result: map[string]map[string]struct{}{}, sizeLimitBytes: sizeLimitBytes}

	_, err = forReplicationSets(ctx, d, replicationSets, func(ctx context.Context, client ingester_client.IngesterClient) (ingester_client.Ingester_LabelNamesAndValuesClient, error) {
		stream, err := client.LabelNamesAndValues(ctx, req)
		if err != nil {
			return nil, err
		}
		defer util.CloseAndExhaust[*ingester_client.LabelNamesAndValuesResponse](stream) //nolint:errcheck
		return nil, merger.collectResponses(stream)
	})
	if err != nil {
		return nil, err
	}
	return merger.toLabelNamesAndValuesResponses(), nil
}

type labelNamesAndValuesResponseMerger struct {
	lock             sync.Mutex
	result           map[string]map[string]struct{}
	sizeLimitBytes   int
	currentSizeBytes int
}

func toLabelNamesCardinalityRequest(matchers []*labels.Matcher, countMethod cardinality.CountMethod) (*ingester_client.LabelNamesAndValuesRequest, error) {
	matchersProto, err := ingester_client.ToLabelMatchers(matchers)
	if err != nil {
		return nil, err
	}
	ingesterCountMethod, err := toIngesterCountMethod(countMethod)
	if err != nil {
		return nil, err
	}
	return &ingester_client.LabelNamesAndValuesRequest{
		Matchers:    matchersProto,
		CountMethod: ingesterCountMethod,
	}, nil
}

// toLabelNamesAndValuesResponses converts map with distinct label values to `ingester_client.LabelNamesAndValuesResponse`.
func (m *labelNamesAndValuesResponseMerger) toLabelNamesAndValuesResponses() *ingester_client.LabelNamesAndValuesResponse {
	// we need to acquire the lock to prevent concurrent read/write to the map because it might be a case that some ingesters responses are
	// still being processed if replicationSet.Do() returned execution to this method when it decided that it got enough responses from the quorum of instances.
	m.lock.Lock()
	defer m.lock.Unlock()
	responses := make([]*ingester_client.LabelValues, 0, len(m.result))
	for name, values := range m.result {
		labelValues := make([]string, 0, len(values))
		for val := range values {
			labelValues = append(labelValues, val)
		}
		responses = append(responses, &ingester_client.LabelValues{
			LabelName: name,
			Values:    labelValues,
		})
	}
	return &ingester_client.LabelNamesAndValuesResponse{Items: responses}
}

// collectResponses listens for the stream and once the message is received, puts labels and values to the map with distinct label values.
func (m *labelNamesAndValuesResponseMerger) collectResponses(stream ingester_client.Ingester_LabelNamesAndValuesClient) error {
	for {
		message, err := stream.Recv()
		if errors.Is(err, io.EOF) {
			break
		} else if err != nil {
			return err
		}
		err = m.putItemsToMap(message)
		if err != nil {
			return err
		}
	}
	return nil
}

func (m *labelNamesAndValuesResponseMerger) putItemsToMap(message *ingester_client.LabelNamesAndValuesResponse) error {
	m.lock.Lock()
	defer m.lock.Unlock()
	for _, item := range message.Items {
		values, exists := m.result[item.LabelName]
		if !exists {
			m.currentSizeBytes += len(item.LabelName)
			values = make(map[string]struct{}, len(item.Values))
			m.result[item.LabelName] = values
		}
		for _, val := range item.Values {
			if _, valueExists := values[val]; !valueExists {
				m.currentSizeBytes += len(val)
				if m.currentSizeBytes > m.sizeLimitBytes {
					return fmt.Errorf("size of distinct label names and values is greater than %v bytes", m.sizeLimitBytes)
				}
				values[val] = struct{}{}
			}
		}
	}
	return nil
}

// LabelValuesCardinality performs the following two operations in parallel:
//   - queries ingesters for label values cardinality of a set of labelNames
//   - queries ingesters for user stats to get the ingester's series head count
func (d *Distributor) LabelValuesCardinality(ctx context.Context, labelNames []model.LabelName, matchers []*labels.Matcher, countMethod cardinality.CountMethod) (uint64, *ingester_client.LabelValuesCardinalityResponse, error) {
	var totalSeries uint64
	var labelValuesCardinalityResponse *ingester_client.LabelValuesCardinalityResponse

	userID, err := tenant.TenantID(ctx)
	if err != nil {
		return 0, nil, err
	}

	lbNamesLimit := d.limits.LabelValuesMaxCardinalityLabelNamesPerRequest(userID)
	if len(labelNames) > lbNamesLimit {
		return 0, nil, httpgrpc.Errorf(http.StatusBadRequest, "label values cardinality request label names limit (limit: %d actual: %d) exceeded", lbNamesLimit, len(labelNames))
	}

	// Run labelValuesCardinality and UserStats methods in parallel
	group, ctx := errgroup.WithContext(ctx)
	group.Go(func() error {
		response, err := d.labelValuesCardinality(ctx, labelNames, matchers, countMethod)
		if err == nil {
			labelValuesCardinalityResponse = response
		}
		return err
	})
	group.Go(func() error {
		response, err := d.UserStats(ctx, countMethod)
		if err == nil {
			totalSeries = response.NumSeries
		}
		return err
	})
	if err := group.Wait(); err != nil {
		return 0, nil, err
	}
	return totalSeries, labelValuesCardinalityResponse, nil
}

// labelValuesCardinality queries ingesters for label values cardinality of a set of labelNames
// Returns a LabelValuesCardinalityResponse where each item contains an exclusive label name and associated label values
func (d *Distributor) labelValuesCardinality(ctx context.Context, labelNames []model.LabelName, matchers []*labels.Matcher, countMethod cardinality.CountMethod) (*ingester_client.LabelValuesCardinalityResponse, error) {
	replicationSets, err := d.getIngesterReplicationSetsForQuery(ctx)
	if err != nil {
		return nil, err
	}

	// When ingest storage is disabled, if ingesters are running in a single zone we can't tolerate any errors.
	// In this case we expect exactly 1 replication set.
	if !d.cfg.IngestStorageConfig.Enabled && len(replicationSets) == 1 && replicationSets[0].ZoneCount() == 1 {
		replicationSets[0].MaxErrors = 0
	}

	cardinalityConcurrentMap := &labelValuesCardinalityConcurrentMap{
		numReplicationSets:  len(replicationSets),
		labelValuesCounters: make(map[string]map[string]countByReplicationSetAndZone, len(labelNames)),
	}

	labelValuesReq, err := toLabelValuesCardinalityRequest(labelNames, matchers, countMethod)
	if err != nil {
		return nil, err
	}

	quorumConfig := d.queryQuorumConfigForReplicationSets(ctx, replicationSets)

	// Fetch labels cardinality from each ingester and collect responses by ReplicationSet.
	//
	// When ingest storage is enabled we expect 1 ReplicationSet for each partition. A series is sharded only to 1
	// partition and the number of successful responses for each partition (ReplicationSet) may be different when
	// ingesters request minimization is disabled. For this reason, we collect responses by ReplicationSet, so that
	// we can later estimate the number of series with a higher accuracy.
	err = concurrency.ForEachJob(ctx, len(replicationSets), 0, func(ctx context.Context, replicationSetIdx int) error {
		replicationSet := replicationSets[replicationSetIdx]

		_, err := ring.DoUntilQuorum[any](ctx, replicationSet, quorumConfig, func(ctx context.Context, desc *ring.InstanceDesc) (any, error) {
			poolClient, err := d.ingesterPool.GetClientForInstance(*desc)
			if err != nil {
				return nil, err
			}

			client := poolClient.(ingester_client.IngesterClient)

			stream, err := client.LabelValuesCardinality(ctx, labelValuesReq)
			if err != nil {
				return nil, err
			}
			defer func() { _ = util.CloseAndExhaust[*ingester_client.LabelValuesCardinalityResponse](stream) }()

			return nil, cardinalityConcurrentMap.processMessages(replicationSetIdx, desc.Zone, stream)
		}, func(_ any) {})

		return err
	})

	if err != nil {
		return nil, err
	}

	zonesTotal := 0
	if len(replicationSets) > 0 {
		zonesTotal = replicationSets[0].ZoneCount()
	}
	approximateFromZonesFunc := func(countByZone map[string]uint64) uint64 {
		return approximateFromZones(zonesTotal, d.ingestersRing.ReplicationFactor(), countByZone)
	}
	// When the ingest storage is enabled a partition is owned by only 1 ingester per zone.
	// So we always approximate the resulting stats as max of what a single zone has.
	if d.cfg.IngestStorageConfig.Enabled {
		approximateFromZonesFunc = maxFromZones[uint64]
	}

	return cardinalityConcurrentMap.toResponse(approximateFromZonesFunc), nil
}

func toLabelValuesCardinalityRequest(labelNames []model.LabelName, matchers []*labels.Matcher, countMethod cardinality.CountMethod) (*ingester_client.LabelValuesCardinalityRequest, error) {
	matchersProto, err := ingester_client.ToLabelMatchers(matchers)
	if err != nil {
		return nil, err
	}
	labelNamesStr := make([]string, 0, len(labelNames))
	for _, labelName := range labelNames {
		labelNamesStr = append(labelNamesStr, string(labelName))
	}
	ingesterCountMethod, err := toIngesterCountMethod(countMethod)
	if err != nil {
		return nil, err
	}
	return &ingester_client.LabelValuesCardinalityRequest{LabelNames: labelNamesStr, Matchers: matchersProto, CountMethod: ingesterCountMethod}, nil
}

func toIngesterCountMethod(countMethod cardinality.CountMethod) (ingester_client.CountMethod, error) {
	switch countMethod {
	case cardinality.InMemoryMethod:
		return ingester_client.IN_MEMORY, nil
	case cardinality.ActiveMethod:
		return ingester_client.ACTIVE, nil
	default:
		return ingester_client.IN_MEMORY, fmt.Errorf("unknown count method %q", countMethod)
	}
}

// countByReplicationSetAndZone keeps track of a counter by replication set index and zone.
type countByReplicationSetAndZone []map[string]uint64

type labelValuesCardinalityConcurrentMap struct {
	numReplicationSets int

	// labelValuesCounters stores the count of label name-value pairs by replication set and zone.
	// The map is: map[label_name]map[label_value]countByReplicationSetAndZone
	labelValuesCountersMx sync.Mutex
	labelValuesCounters   map[string]map[string]countByReplicationSetAndZone
}

// processMessages reads and processes all LabelValuesCardinalityResponse messages received from an ingester
// via gRPC.
func (cm *labelValuesCardinalityConcurrentMap) processMessages(replicationSetIdx int, zone string, stream ingester_client.Ingester_LabelValuesCardinalityClient) error {
	for {
		message, err := stream.Recv()
		if errors.Is(err, io.EOF) {
			break
		} else if err != nil {
			return err
		}
		cm.processMessage(replicationSetIdx, zone, message)
	}
	return nil
}

// processMessage processes a single LabelValuesCardinalityResponse message received from an ingester
// via gRPC and increment the counters of each label name-value pair.
func (cm *labelValuesCardinalityConcurrentMap) processMessage(replicationSetIdx int, zone string, message *ingester_client.LabelValuesCardinalityResponse) {
	cm.labelValuesCountersMx.Lock()
	defer cm.labelValuesCountersMx.Unlock()

	for _, item := range message.Items {

		// Create a new map for the label name if it doesn't exist
		if _, ok := cm.labelValuesCounters[item.LabelName]; !ok {
			cm.labelValuesCounters[item.LabelName] = make(map[string]countByReplicationSetAndZone, len(item.LabelValueSeries))
		}

		for labelValue, seriesCount := range item.LabelValueSeries {
			// Lazily init the label values counters.
			if _, ok := cm.labelValuesCounters[item.LabelName][labelValue]; !ok {
				cm.labelValuesCounters[item.LabelName][labelValue] = make(countByReplicationSetAndZone, cm.numReplicationSets)
			}

			countByZone := cm.labelValuesCounters[item.LabelName][labelValue][replicationSetIdx]
			if countByZone == nil {
				countByZone = map[string]uint64{}
				cm.labelValuesCounters[item.LabelName][labelValue][replicationSetIdx] = countByZone
			}

			// Accumulate the series count.
			countByZone[zone] += seriesCount
		}
	}
}

// toResponse adjust builds and returns LabelValuesCardinalityResponse containing the count of series by label name
// and value.
func (cm *labelValuesCardinalityConcurrentMap) toResponse(approximateFromZonesFunc func(countByZone map[string]uint64) uint64) *ingester_client.LabelValuesCardinalityResponse {
	// we need to acquire the lock to prevent concurrent read/write to the map
	cm.labelValuesCountersMx.Lock()
	defer cm.labelValuesCountersMx.Unlock()

	cardinalityItems := make([]*ingester_client.LabelValueSeriesCount, 0, len(cm.labelValuesCounters))

	for labelName, dataByLabelValues := range cm.labelValuesCounters {
		countByLabelValue := make(map[string]uint64, len(dataByLabelValues))

		// We accumulate the number of series tracked by label name-value pairs on a per replication set basis.
		// For each replication set, we approximate the actual number of series counted by ingesters, taking in
		// account the replication.
		for labelValue, dataByReplicationSet := range dataByLabelValues {
			total := uint64(0)

			for _, countByZone := range dataByReplicationSet {
				total += approximateFromZonesFunc(countByZone)
			}

			countByLabelValue[labelValue] = total
		}

		cardinalityItems = append(cardinalityItems, &ingester_client.LabelValueSeriesCount{
			LabelName:        labelName,
			LabelValueSeries: countByLabelValue,
		})
	}

	return &ingester_client.LabelValuesCardinalityResponse{
		Items: cardinalityItems,
	}
}

// ActiveSeries queries the ingester replication set for active series matching
// the given selector. It combines and deduplicates the results.
func (d *Distributor) ActiveSeries(ctx context.Context, matchers []*labels.Matcher) ([]labels.Labels, error) {
	res, err := d.deduplicateActiveSeries(ctx, matchers, false)
	if err != nil {
		return nil, err
	}

	deduplicatedSeries, fetchedSeries := res.result()

	reqStats := stats.FromContext(ctx)
	reqStats.AddFetchedSeries(fetchedSeries)

	return deduplicatedSeries, nil
}

func (d *Distributor) ActiveNativeHistogramMetrics(ctx context.Context, matchers []*labels.Matcher) (*cardinality.ActiveNativeHistogramMetricsResponse, error) {
	res, err := d.deduplicateActiveSeries(ctx, matchers, true)
	if err != nil {
		return nil, err
	}

	metrics, fetchedSeries := res.metricResult()

	reqStats := stats.FromContext(ctx)
	reqStats.AddFetchedSeries(fetchedSeries)

	return &cardinality.ActiveNativeHistogramMetricsResponse{Data: metrics}, nil
}

func (d *Distributor) deduplicateActiveSeries(ctx context.Context, matchers []*labels.Matcher, nativeHistograms bool) (*activeSeriesResponse, error) {
	replicationSets, err := d.getIngesterReplicationSetsForQuery(ctx)
	if err != nil {
		return nil, err
	}

	// When ingest storage is disabled, if ingesters are running in a single zone we can't tolerate any errors.
	// In this case we expect exactly 1 replication set.
	if !d.cfg.IngestStorageConfig.Enabled && len(replicationSets) == 1 && replicationSets[0].ZoneCount() == 1 {
		replicationSets[0].MaxErrors = 0
	}

	req, err := ingester_client.ToActiveSeriesRequest(matchers)
	if err != nil {
		return nil, err
	}
	if nativeHistograms {
		req.Type = ingester_client.NATIVE_HISTOGRAM_SERIES
	}

	tenantID, err := tenant.TenantID(ctx)
	if err != nil {
		return nil, err
	}

	maxResponseSize := math.MaxInt
	if limit := d.limits.ActiveSeriesResultsMaxSizeBytes(tenantID); limit > 0 {
		maxResponseSize = limit
	}
	res := newActiveSeriesResponse(d.hashCollisionCount, maxResponseSize, !nativeHistograms)

	ingesterQuery := func(ctx context.Context, client ingester_client.IngesterClient) (any, error) {
		// This function is invoked purely for its side effects on the captured
		// activeSeriesResponse, its return value is never used.
		type ignored struct{}

		log, ctx := spanlogger.NewWithLogger(ctx, d.log, "Distributor.ActiveSeries.queryIngester")
		defer log.Finish()

		stream, err := client.ActiveSeries(ctx, req)
		if err != nil {
			if errors.Is(globalerror.WrapGRPCErrorWithContextError(ctx, err), context.Canceled) {
				return ignored{}, nil
			}
			level.Error(log).Log("msg", "error creating active series response stream", "err", err)
			ext.Error.Set(log.Span, true)
			return nil, err
		}

		defer func() {
			err = util.CloseAndExhaust[*ingester_client.ActiveSeriesResponse](stream)
			if err != nil && !errors.Is(globalerror.WrapGRPCErrorWithContextError(ctx, err), context.Canceled) {
				level.Warn(d.log).Log("msg", "error closing active series response stream", "err", err)
			}
		}()

		for {
			msg, err := stream.Recv()
			if err != nil {
				if errors.Is(err, io.EOF) {
					break
				}
				if errors.Is(globalerror.WrapGRPCErrorWithContextError(ctx, err), context.Canceled) {
					return ignored{}, nil
				}
				level.Error(log).Log("msg", "error receiving active series response", "err", err)
				ext.Error.Set(log.Span, true)
				return nil, err
			}

			err = res.add(msg.Metric, msg.BucketCount)
			if err != nil {
				return nil, err
			}
		}

		return ignored{}, nil
	}

	_, err = forReplicationSets(ctx, d, replicationSets, ingesterQuery)
	if err != nil {
		return nil, err
	}

	return res, nil
}

type labelsWithBucketCount struct {
	labels.Labels
	bucketCount uint64
}

type entry struct {
	first      labelsWithBucketCount
	collisions []labelsWithBucketCount
}

// activeSeriesResponse is a helper to merge/deduplicate ActiveSeries responses from ingesters.
type activeSeriesResponse struct {
	ignoreBucketCount  bool
	m                  sync.Mutex
	series             map[uint64]entry
	builder            labels.ScratchBuilder
	lbls               labels.Labels
	hashCollisionCount prometheus.Counter

	buf     []byte
	size    int
	maxSize int
}

func newActiveSeriesResponse(hashCollisionCount prometheus.Counter, maxSize int, ignoreBucketCount bool) *activeSeriesResponse {
	return &activeSeriesResponse{
		ignoreBucketCount:  ignoreBucketCount,
		series:             map[uint64]entry{},
		builder:            labels.NewScratchBuilder(40),
		hashCollisionCount: hashCollisionCount,
		maxSize:            maxSize,
	}
}

var ErrResponseTooLarge = errors.New("response too large")

func (r *activeSeriesResponse) add(series []*mimirpb.Metric, bucketCounts []uint64) error {

	r.m.Lock()
	defer r.m.Unlock()

	for i, metric := range series {
		mimirpb.FromLabelAdaptersOverwriteLabels(&r.builder, metric.Labels, &r.lbls)
		lblHash := r.lbls.Hash()
		if e, ok := r.series[lblHash]; !ok {
			l := r.lbls.Copy()

			r.buf = l.Bytes(r.buf)
			r.size += len(r.buf)
			if r.size > r.maxSize {
				return ErrResponseTooLarge
			}
			if r.ignoreBucketCount {
				r.series[lblHash] = entry{first: labelsWithBucketCount{labels.Labels(l), 0}}
			} else {
				r.series[lblHash] = entry{first: labelsWithBucketCount{labels.Labels(l), bucketCounts[i]}}
			}
		} else {
			// A series with this hash is already present in the result set, we need to
			// detect potential hash collisions by comparing the labels of the candidate to
			// the labels in the result set and add the candidate if it's not present.
			present := labels.Equal(e.first.Labels, r.lbls)
			for _, lbls := range e.collisions {
				if present {
					break
				}
				present = labels.Equal(lbls.Labels, r.lbls)
			}

			if !present {
				l := r.lbls.Copy()

				r.buf = l.Bytes(r.buf)
				r.size += len(r.buf)
				if r.size > r.maxSize {
					return ErrResponseTooLarge
				}
				if r.ignoreBucketCount {
					e.collisions = append(e.collisions, labelsWithBucketCount{labels.Labels(l), 0})
				} else {
					e.collisions = append(e.collisions, labelsWithBucketCount{labels.Labels(l), bucketCounts[i]})
				}
				r.series[lblHash] = e
				r.hashCollisionCount.Inc()
			}
		}
	}

	return nil
}

func (r *activeSeriesResponse) result() ([]labels.Labels, uint64) {
	r.m.Lock()
	defer r.m.Unlock()

	result := make([]labels.Labels, 0, len(r.series))
	for _, series := range r.series {
		result = append(result, series.first.Labels)
		for _, collision := range series.collisions {
			result = append(result, collision.Labels)
		}
	}
	return result, uint64(len(result))
}

type metricBucketCounts struct {
	SeriesCount    uint64
	BucketCount    uint64
	MaxBucketCount uint64
	MinBucketCount uint64
}

// Aggregate native histogram bucket counts on metric level.
func (r *activeSeriesResponse) metricResult() ([]cardinality.ActiveMetricWithBucketCount, uint64) {
	metrics, fetchedSeries := r.getMetricCounts()
	result := make([]cardinality.ActiveMetricWithBucketCount, 0, len(metrics))
	for name, metric := range metrics {
		result = append(result, cardinality.ActiveMetricWithBucketCount{
			Metric:         name,
			SeriesCount:    metric.SeriesCount,
			BucketCount:    metric.BucketCount,
			MaxBucketCount: metric.MaxBucketCount,
			MinBucketCount: metric.MinBucketCount,
			AvgBucketCount: float64(metric.BucketCount) / float64(metric.SeriesCount),
		})
	}
	sort.Slice(result, func(i, j int) bool {
		return result[i].Metric < result[j].Metric
	})
	return result, fetchedSeries
}

func (r *activeSeriesResponse) getMetricCounts() (map[string]*metricBucketCounts, uint64) {
	r.m.Lock()
	defer r.m.Unlock()

	fetchedSeries := uint64(0)
	metrics := map[string]*metricBucketCounts{}
	for _, series := range r.series {
		fetchedSeries += 1 + uint64(len(series.collisions))
		updateMetricCounts(metrics, series.first)
		for _, collision := range series.collisions {
			updateMetricCounts(metrics, collision)
		}
	}
	return metrics, fetchedSeries
}

func updateMetricCounts(metrics map[string]*metricBucketCounts, series labelsWithBucketCount) {
	bucketCount := series.bucketCount
	if m, ok := metrics[series.Get(model.MetricNameLabel)]; ok {
		m.SeriesCount++
		m.BucketCount += bucketCount
		if m.MaxBucketCount < bucketCount {
			m.MaxBucketCount = bucketCount
		}
		if m.MinBucketCount > bucketCount {
			m.MinBucketCount = bucketCount
		}
	} else {
		metrics[series.Get(model.MetricNameLabel)] = &metricBucketCounts{
			SeriesCount:    1,
			BucketCount:    bucketCount,
			MaxBucketCount: bucketCount,
			MinBucketCount: bucketCount,
		}
	}
}

// approximateFromZones computes a zonal value while factoring in replication;
// e.g. series cardinality or ingestion rate.
//
// If Mimir isn't deployed in a multi-zone configuration, approximateFromZones
// divides the sum of all values by the replication factor to come up with an approximation.
func approximateFromZones[T ~float64 | ~uint64](zonesTotal, replicationFactor int, seriesCountByZone map[string]T) T {
	// If we have more than one zone, we return the max value across zones.
	// Values can be different across zones due to incomplete replication or
	// other issues. Any inconsistency should always be an underestimation of
	// the real value, so we take the max to get the best available
	// approximation.
	if zonesTotal > 1 {
		val := maxFromZones(seriesCountByZone)
		if zonesTotal <= replicationFactor {
			return val
		}
		// When the number of zones is larger than the replication factor, we factor
		// that into the approximation. We multiply the max of all zones to a ratio
		// of number of zones to the replication factor to approximate how series
		// are spread across zones.
		return T(math.Round(float64(val) * float64(zonesTotal) / float64(replicationFactor)))
	}

	// If we have a single zone or number of zones is larger than RF, we can't return
	// the value directly. The series will be replicated randomly across ingesters, and there's no way
	// here to know how many unique series really exist. In this case, dividing by the replication factor
	// will give us an approximation of the real value.
	var sum T
	for _, seriesCount := range seriesCountByZone {
		sum += seriesCount
	}
	return T(math.Round(float64(sum) / float64(replicationFactor)))
}

func maxFromZones[T ~float64 | ~uint64](seriesCountByZone map[string]T) (val T) {
	for _, seriesCount := range seriesCountByZone {
		if seriesCount > val {
			val = seriesCount
		}
	}
	return val
}

// LabelNames returns the names of all labels from series with samples timestamp between from and to, and matching
// the input optional series label matchers. The returned label names are sorted.
func (d *Distributor) LabelNames(ctx context.Context, from, to model.Time, matchers ...*labels.Matcher) ([]string, error) {
	replicationSets, err := d.getIngesterReplicationSetsForQuery(ctx)
	if err != nil {
		return nil, err
	}

	req, err := ingester_client.ToLabelNamesRequest(from, to, matchers)
	if err != nil {
		return nil, err
	}

	resps, err := forReplicationSets(ctx, d, replicationSets, func(ctx context.Context, client ingester_client.IngesterClient) (*ingester_client.LabelNamesResponse, error) {
		return client.LabelNames(ctx, req)
	})
	if err != nil {
		return nil, err
	}

	valueSet := map[string]struct{}{}
	for _, resp := range resps {
		for _, v := range resp.LabelNames {
			valueSet[v] = struct{}{}
		}
	}

	values := make([]string, 0, len(valueSet))
	for v := range valueSet {
		values = append(values, v)
	}

	slices.Sort(values)

	return values, nil
}

// MetricsForLabelMatchers returns a list of series with samples timestamps between from and through, and series labels
// matching the optional label matchers. The returned series are not sorted.
func (d *Distributor) MetricsForLabelMatchers(ctx context.Context, from, through model.Time, matchers ...*labels.Matcher) ([]labels.Labels, error) {
	replicationSets, err := d.getIngesterReplicationSetsForQuery(ctx)
	if err != nil {
		return nil, err
	}

	req, err := ingester_client.ToMetricsForLabelMatchersRequest(from, through, matchers)
	if err != nil {
		return nil, err
	}

	resps, err := forReplicationSets(ctx, d, replicationSets, func(ctx context.Context, client ingester_client.IngesterClient) (*ingester_client.MetricsForLabelMatchersResponse, error) {
		return client.MetricsForLabelMatchers(ctx, req)
	})
	if err != nil {
		return nil, err
	}

	metrics := map[uint64]labels.Labels{}
	for _, resp := range resps {
		ms := ingester_client.FromMetricsForLabelMatchersResponse(resp)
		for _, m := range ms {
			metrics[labels.StableHash(m)] = m
		}
	}

	queryLimiter := mimir_limiter.QueryLimiterFromContextWithFallback(ctx)

	result := make([]labels.Labels, 0, len(metrics))
	for _, m := range metrics {
		if err := queryLimiter.AddSeries(m); err != nil {
			return nil, err
		}
		result = append(result, m)
	}
	return result, nil
}

// MetricsMetadata returns the metrics metadata based on the provided req.
func (d *Distributor) MetricsMetadata(ctx context.Context, req *ingester_client.MetricsMetadataRequest) ([]scrape.MetricMetadata, error) {
	replicationSets, err := d.getIngesterReplicationSetsForQuery(ctx)
	if err != nil {
		return nil, err
	}

	resps, err := forReplicationSets(ctx, d, replicationSets, func(ctx context.Context, client ingester_client.IngesterClient) (*ingester_client.MetricsMetadataResponse, error) {
		return client.MetricsMetadata(ctx, req)
	})
	if err != nil {
		return nil, err
	}

	result := []scrape.MetricMetadata{}
	dedupTracker := map[mimirpb.MetricMetadata]struct{}{}
	for _, r := range resps {
		for _, m := range r.Metadata {
			// Given we look across all ingesters - dedup the metadata.
			_, ok := dedupTracker[*m]
			if ok {
				continue
			}
			dedupTracker[*m] = struct{}{}

			result = append(result, scrape.MetricMetadata{
				Metric: m.MetricFamilyName,
				Help:   m.Help,
				Unit:   m.Unit,
				Type:   mimirpb.MetricMetadataMetricTypeToMetricType(m.GetType()),
			})
		}
	}

	return result, nil
}

// UserStats returns statistics about the current user.
func (d *Distributor) UserStats(ctx context.Context, countMethod cardinality.CountMethod) (*UserStats, error) {
	replicationSets, err := d.getIngesterReplicationSetsForQuery(ctx)
	if err != nil {
		return nil, err
	}

	type zonedUserStatsResponse struct {
		zone string
		resp *ingester_client.UserStatsResponse
	}

	// When ingest storage is disabled, if ingesters are running in a single zone we can't tolerate any errors.
	// In this case we expect exactly 1 replication set.
	if !d.cfg.IngestStorageConfig.Enabled && len(replicationSets) == 1 && replicationSets[0].ZoneCount() == 1 {
		replicationSets[0].MaxErrors = 0
	}

	ingesterCountMethod, err := toIngesterCountMethod(countMethod)
	if err != nil {
		return nil, err
	}

	var (
		req                       = &ingester_client.UserStatsRequest{CountMethod: ingesterCountMethod}
		quorumConfig              = d.queryQuorumConfigForReplicationSets(ctx, replicationSets)
		responsesByReplicationSet = make([][]zonedUserStatsResponse, len(replicationSets))
	)

	// Fetch user stats from each ingester and collect responses by ReplicationSet.
	//
	// When ingest storage is enabled we expect 1 ReplicationSet for each partition. A series is sharded only to 1
	// partition and the number of successful responses for each partition (ReplicationSet) may be different when
	// ingesters request minimization is disabled. For this reason, we collect responses by ReplicationSet, so that
	// we can later estimate the number of series with a higher accuracy.
	err = concurrency.ForEachJob(ctx, len(replicationSets), 0, func(ctx context.Context, replicationSetIdx int) error {
		replicationSet := replicationSets[replicationSetIdx]

		resps, err := ring.DoUntilQuorum[zonedUserStatsResponse](ctx, replicationSet, quorumConfig, func(ctx context.Context, desc *ring.InstanceDesc) (zonedUserStatsResponse, error) {
			poolClient, err := d.ingesterPool.GetClientForInstance(*desc)
			if err != nil {
				return zonedUserStatsResponse{}, err
			}

			client := poolClient.(ingester_client.IngesterClient)
			resp, err := client.UserStats(ctx, req)
			if err != nil {
				return zonedUserStatsResponse{}, err
			}

			return zonedUserStatsResponse{zone: desc.Zone, resp: resp}, nil
		}, func(zonedUserStatsResponse) {})

		if err != nil {
			return err
		}

		// Collect the response. No need to lock around responsesByReplicationSetMx access because each goroutine
		// accesses a different index.
		responsesByReplicationSet[replicationSetIdx] = resps

		return nil
	})

	if err != nil {
		return nil, err
	}

	totalStats := &UserStats{}

	// If we reach this point it's guaranteed no error occurred in concurrency.ForEachJob() and so all jobs have been
	// processed and there are no more goroutines accessing responsesByReplicationSet.
	for replicationSetIdx, resps := range responsesByReplicationSet {
		var (
			replicationSet        = replicationSets[replicationSetIdx]
			zoneIngestionRate     = map[string]float64{}
			zoneAPIIngestionRate  = map[string]float64{}
			zoneRuleIngestionRate = map[string]float64{}
			zoneNumSeries         = map[string]uint64{}
		)

		// Collect responses by zone.
		for _, r := range resps {
			zoneIngestionRate[r.zone] += r.resp.IngestionRate
			zoneAPIIngestionRate[r.zone] += r.resp.ApiIngestionRate
			zoneRuleIngestionRate[r.zone] += r.resp.RuleIngestionRate
			zoneNumSeries[r.zone] += r.resp.NumSeries
		}

		// When the ingest storage is enabled, a partition is owned by only 1 ingester per zone.
		// So we always approximate the resulting stats as max of what a single zone has.
		if d.cfg.IngestStorageConfig.Enabled {
			totalStats.IngestionRate += maxFromZones(zoneIngestionRate)
			totalStats.APIIngestionRate += maxFromZones(zoneAPIIngestionRate)
			totalStats.RuleIngestionRate += maxFromZones(zoneRuleIngestionRate)
			totalStats.NumSeries += maxFromZones(zoneNumSeries)
		} else {
			totalStats.IngestionRate += approximateFromZones(replicationSet.ZoneCount(), d.ingestersRing.ReplicationFactor(), zoneIngestionRate)
			totalStats.APIIngestionRate += approximateFromZones(replicationSet.ZoneCount(), d.ingestersRing.ReplicationFactor(), zoneAPIIngestionRate)
			totalStats.RuleIngestionRate += approximateFromZones(replicationSet.ZoneCount(), d.ingestersRing.ReplicationFactor(), zoneRuleIngestionRate)
			totalStats.NumSeries += approximateFromZones(replicationSet.ZoneCount(), d.ingestersRing.ReplicationFactor(), zoneNumSeries)
		}
	}

	return totalStats, nil
}

// UserIDStats models ingestion statistics for one user, including the user ID
type UserIDStats struct {
	UserID string `json:"userID"`
	UserStats
}

// AllUserStats returns statistics about all users.
// Note it does not divide by the ReplicationFactor like UserStats()
func (d *Distributor) AllUserStats(ctx context.Context) ([]UserIDStats, error) {
	// Add up by user, across all responses from ingesters
	perUserTotals := make(map[string]UserStats)

	req := &ingester_client.UserStatsRequest{}
	ctx = user.InjectOrgID(ctx, "1") // fake: ingester insists on having an org ID
	// Not using d.forReplicationSet(), so we can fail after first error.
	replicationSet, err := d.ingestersRing.GetAllHealthy(readNoExtend)
	if err != nil {
		return nil, err
	}
	for _, ingester := range replicationSet.Instances {
		client, err := d.ingesterPool.GetClientForInstance(ingester)
		if err != nil {
			return nil, err
		}
		resp, err := client.(ingester_client.IngesterClient).AllUserStats(ctx, req)
		if err != nil {
			return nil, err
		}
		for _, u := range resp.Stats {
			s := perUserTotals[u.UserId]
			s.IngestionRate += u.Data.IngestionRate
			s.APIIngestionRate += u.Data.ApiIngestionRate
			s.RuleIngestionRate += u.Data.RuleIngestionRate
			s.NumSeries += u.Data.NumSeries
			perUserTotals[u.UserId] = s
		}
	}

	// Turn aggregated map into a slice for return
	response := make([]UserIDStats, 0, len(perUserTotals))
	for id, stats := range perUserTotals {
		response = append(response, UserIDStats{
			UserID: id,
			UserStats: UserStats{
				IngestionRate:     stats.IngestionRate,
				APIIngestionRate:  stats.APIIngestionRate,
				RuleIngestionRate: stats.RuleIngestionRate,
				NumSeries:         stats.NumSeries,
			},
		})
	}

	return response, nil
}

func (d *Distributor) getInstanceLimits() InstanceLimits {
	if d.cfg.InstanceLimitsFn == nil {
		return d.cfg.DefaultLimits
	}

	l := d.cfg.InstanceLimitsFn()
	if l == nil {
		return d.cfg.DefaultLimits
	}

	return *l
}

func (d *Distributor) ServeHTTP(w http.ResponseWriter, req *http.Request) {
	if d.distributorsRing != nil {
		d.distributorsRing.ServeHTTP(w, req)
	} else {
		ringNotEnabledPage := `
			<!DOCTYPE html>
			<html>
				<head>
					<meta charset="UTF-8">
					<title>Distributor Status</title>
				</head>
				<body>
					<h1>Distributor Status</h1>
					<p>Distributor is not running with global limits enabled</p>
				</body>
			</html>`
		util.WriteHTMLResponse(w, ringNotEnabledPage)
	}
}

// HealthyInstancesCount implements the ReadLifecycler interface
//
// We use a ring lifecycler delegate to count the number of members of the
// ring. The count is then used to enforce rate limiting correctly for each
// distributor. $EFFECTIVE_RATE_LIMIT = $GLOBAL_RATE_LIMIT / $NUM_INSTANCES
func (d *Distributor) HealthyInstancesCount() int {
	return int(d.healthyInstancesCount.Load())
}<|MERGE_RESOLUTION|>--- conflicted
+++ resolved
@@ -338,11 +338,7 @@
 		ingesterPool:          NewPool(cfg.PoolConfig, ingestersRing, cfg.IngesterClientFactory, log),
 		healthyInstancesCount: atomic.NewUint32(0),
 		limits:                limits,
-<<<<<<< HEAD
-		HATracker:             haTracker,
 		costAttributionMgr:    costAttributionMgr,
-=======
->>>>>>> f173783a
 		ingestionRate:         util_math.NewEWMARate(0.2, instanceIngestionRateTickInterval),
 
 		queryDuration: instrument.NewHistogramCollector(promauto.With(reg).NewHistogramVec(prometheus.HistogramOpts{
