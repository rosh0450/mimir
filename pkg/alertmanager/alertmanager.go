// SPDX-License-Identifier: AGPL-3.0-only
// Provenance-includes-location: https://github.com/cortexproject/cortex/blob/master/pkg/alertmanager/alertmanager.go
// Provenance-includes-license: Apache-2.0
// Provenance-includes-copyright: The Cortex Authors.

package alertmanager

import (
	"context"
	"crypto/md5"
	"encoding/binary"
	"encoding/json"
	"fmt"
	"io"
	"net/http"
	"net/url"
	"path"
	"path/filepath"
	"strings"
	"sync"
	"time"

	"github.com/go-kit/log"
	"github.com/go-kit/log/level"
	"github.com/grafana/alerting/definition"
	"github.com/grafana/alerting/images"
	alertingNotify "github.com/grafana/alerting/notify"
	"github.com/grafana/alerting/notify/nfstatus"
	alertingReceivers "github.com/grafana/alerting/receivers"
	alertingTemplates "github.com/grafana/alerting/templates"
	"github.com/grafana/dskit/flagext"
	"github.com/pkg/errors"
	"github.com/prometheus/alertmanager/api"
	"github.com/prometheus/alertmanager/cluster"
	"github.com/prometheus/alertmanager/cluster/clusterpb"
	"github.com/prometheus/alertmanager/config"
	"github.com/prometheus/alertmanager/dispatch"
	"github.com/prometheus/alertmanager/featurecontrol"
	"github.com/prometheus/alertmanager/inhibit"
	"github.com/prometheus/alertmanager/nflog"
	"github.com/prometheus/alertmanager/notify"
	"github.com/prometheus/alertmanager/notify/discord"
	"github.com/prometheus/alertmanager/notify/email"
	"github.com/prometheus/alertmanager/notify/msteams"
	"github.com/prometheus/alertmanager/notify/opsgenie"
	"github.com/prometheus/alertmanager/notify/pagerduty"
	"github.com/prometheus/alertmanager/notify/pushover"
	"github.com/prometheus/alertmanager/notify/slack"
	"github.com/prometheus/alertmanager/notify/sns"
	"github.com/prometheus/alertmanager/notify/telegram"
	"github.com/prometheus/alertmanager/notify/victorops"
	"github.com/prometheus/alertmanager/notify/webex"
	"github.com/prometheus/alertmanager/notify/webhook"
	"github.com/prometheus/alertmanager/notify/wechat"
	"github.com/prometheus/alertmanager/provider/mem"
	"github.com/prometheus/alertmanager/silence"
	"github.com/prometheus/alertmanager/template"
	"github.com/prometheus/alertmanager/timeinterval"
	"github.com/prometheus/alertmanager/types"
	"github.com/prometheus/alertmanager/ui"
	"github.com/prometheus/client_golang/prometheus"
	"github.com/prometheus/client_golang/prometheus/promauto"
	commoncfg "github.com/prometheus/common/config"
	"github.com/prometheus/common/model"
	"github.com/prometheus/common/route"
	"golang.org/x/time/rate"

	"github.com/grafana/mimir/pkg/alertmanager/alertstore"
	util_net "github.com/grafana/mimir/pkg/util/net"
	"github.com/grafana/mimir/pkg/util/version"
)

const (
	// MaintenancePeriod is used for periodic storing of silences and notifications to local file.
	maintenancePeriod = 15 * time.Minute

	// Filenames used within tenant-directory
	notificationLogSnapshot = "notifications"
	silencesSnapshot        = "silences"
	templatesDir            = "templates"
)

// Config configures an Alertmanager.
type Config struct {
	UserID                            string
	Logger                            log.Logger
	PeerTimeout                       time.Duration
	Retention                         time.Duration
	MaxConcurrentGetRequestsPerTenant int
	ExternalURL                       *url.URL
	Limits                            Limits
	Features                          featurecontrol.Flagger

	// Tenant-specific local directory where AM can store its state (notifications, silences, templates). When AM is stopped, entire dir is removed.
	TenantDataDir string

	ShardingEnabled   bool
	ReplicationFactor int
	Replicator        Replicator
	Store             alertstore.AlertStore
	PersisterConfig   PersisterConfig

	GrafanaAlertmanagerCompatibility bool
}

// An Alertmanager manages the alerts for one user.
type Alertmanager struct {
	cfg             *Config
	api             *api.API
	logger          log.Logger
	state           *state
	persister       *statePersister
	nflog           *nflog.Log
	silences        *silence.Silences
	marker          types.Marker
	alerts          *mem.Alerts
	dispatcher      *dispatch.Dispatcher
	inhibitor       *inhibit.Inhibitor
	pipelineBuilder *notify.PipelineBuilder
	maintenanceStop chan struct{}
	wg              sync.WaitGroup
	mux             *http.ServeMux
	registry        *prometheus.Registry
	receiversMtx    sync.Mutex
	receivers       []*nfstatus.Receiver

	// Pipeline created during last ApplyConfig call. Used for testing only.
	lastPipeline notify.Stage

	// The Dispatcher is the only component we need to recreate when we call ApplyConfig.
	// Given its metrics don't have any variable labels we need to re-use the same metrics.
	dispatcherMetrics *dispatch.DispatcherMetrics
	// This needs to be set to the hash of the config. All the hashes need to be same
	// for deduping of alerts to work, hence we need this metric. See https://github.com/prometheus/alertmanager/issues/596
	// Further, in upstream AM, this metric is handled using the config coordinator which we don't use
	// hence we need to generate the metric ourselves.
	configHashMetric prometheus.Gauge

	rateLimitedNotifications *prometheus.CounterVec
}

var (
	webReload = make(chan chan error)
)

func init() {
	go func() {
		// Since this is not a "normal" Alertmanager which reads its config
		// from disk, we just accept and ignore web-based reload signals. Config
		// updates are only applied externally via ApplyConfig().
		// nolint:revive // We want to drain the channel, we don't need to do anything inside the loop body.
		for range webReload {
		}
	}()
}

// State helps with replication and synchronization of notifications and silences across several alertmanager replicas.
type State interface {
	AddState(string, cluster.State, prometheus.Registerer) cluster.ClusterChannel
	Position() int
	WaitReady(context.Context) error
}

var (
	// Returned when a user is not known to all replicas.
	errAllReplicasUserNotFound = errors.New("all replicas returned user not found")
)

// Replicator is used to exchange state with peers via the ring when sharding is enabled.
type Replicator interface {
	// ReplicateStateForUser writes the given partial state to the necessary replicas.
	ReplicateStateForUser(ctx context.Context, userID string, part *clusterpb.Part) error
	// The alertmanager replication protocol relies on a position related to other replicas.
	// This position is then used to identify who should notify about the alert first.
	GetPositionForUser(userID string) int
	// ReadFullStateForUser obtains the full state from other replicas in the cluster.
	// If all the replicas were successfully contacted, but the user was not found in
	// all the replicas, then errAllReplicasUserNotFound is returned.
	ReadFullStateForUser(context.Context, string) ([]*clusterpb.FullState, error)
}

// New creates a new Alertmanager.
func New(cfg *Config, reg *prometheus.Registry) (*Alertmanager, error) {
	if cfg.TenantDataDir == "" {
		return nil, fmt.Errorf("directory for tenant-specific AlertManager is not configured")
	}

	am := &Alertmanager{
		cfg:             cfg,
		logger:          log.With(cfg.Logger, "user", cfg.UserID),
		maintenanceStop: make(chan struct{}),
		configHashMetric: promauto.With(reg).NewGauge(prometheus.GaugeOpts{
			Name: "alertmanager_config_hash",
			Help: "Hash of the currently loaded alertmanager configuration.",
		}),

		rateLimitedNotifications: promauto.With(reg).NewCounterVec(prometheus.CounterOpts{
			Name: "alertmanager_notification_rate_limited_total",
			Help: "Number of rate-limited notifications per integration.",
		}, []string{"integration"}), // "integration" is consistent with other alertmanager metrics.

	}

	am.registry = reg
	am.state = newReplicatedStates(cfg.UserID, cfg.ReplicationFactor, cfg.Replicator, cfg.Store, am.logger, am.registry)
	am.persister = newStatePersister(cfg.PersisterConfig, cfg.UserID, am.state, cfg.Store, am.logger, am.registry)

	var err error
	snapshotFile := filepath.Join(cfg.TenantDataDir, notificationLogSnapshot)
	am.nflog, err = nflog.New(nflog.Options{
		SnapshotFile: snapshotFile,
		Retention:    cfg.Retention,
		Logger:       log.With(am.logger, "component", "nflog"),
		Metrics:      am.registry,
	})
	if err != nil {
		return nil, fmt.Errorf("failed to create notification log: %v", err)
	}

	// Run the nflog maintenance in a dedicated goroutine.
	am.wg.Add(1)
	go func() {
		am.nflog.Maintenance(maintenancePeriod, snapshotFile, am.maintenanceStop, nil)
		am.wg.Done()
	}()

	c := am.state.AddState("nfl:"+cfg.UserID, am.nflog, am.registry)
	am.nflog.SetBroadcast(c.Broadcast)

	am.marker = types.NewMarker(am.registry)

	silencesFile := filepath.Join(cfg.TenantDataDir, silencesSnapshot)
	am.silences, err = silence.New(silence.Options{
		SnapshotFile: silencesFile,
		Retention:    cfg.Retention,
		Limits: silence.Limits{
			MaxSilences:         func() int { return cfg.Limits.AlertmanagerMaxSilencesCount(cfg.UserID) },
			MaxSilenceSizeBytes: func() int { return cfg.Limits.AlertmanagerMaxSilenceSizeBytes(cfg.UserID) },
		},
		Logger:  log.With(am.logger, "component", "silences"),
		Metrics: am.registry,
	})
	if err != nil {
		return nil, fmt.Errorf("failed to create silences: %v", err)
	}

	c = am.state.AddState("sil:"+cfg.UserID, am.silences, am.registry)
	am.silences.SetBroadcast(c.Broadcast)

	// State replication needs to be started after the state keys are defined.
	if err := am.state.StartAsync(context.Background()); err != nil {
		return nil, errors.Wrap(err, "failed to start ring-based replication service")
	}

	if err := am.persister.StartAsync(context.Background()); err != nil {
		return nil, errors.Wrap(err, "failed to start state persister service")
	}

	am.pipelineBuilder = notify.NewPipelineBuilder(am.registry, cfg.Features)

	// Run the silences maintenance in a dedicated goroutine.
	am.wg.Add(1)
	go func() {
		am.silences.Maintenance(maintenancePeriod, silencesFile, am.maintenanceStop, nil)
		am.wg.Done()
	}()

	var callback mem.AlertStoreCallback
	if am.cfg.Limits != nil {
		callback = newAlertsLimiter(am.cfg.UserID, am.cfg.Limits, reg)
	}

	am.alerts, err = mem.NewAlerts(context.Background(), am.marker, 30*time.Minute, callback, am.logger, reg)
	if err != nil {
		return nil, fmt.Errorf("failed to create alerts: %v", err)
	}

	am.api, err = api.New(api.Options{
		Alerts:      am.alerts,
		Silences:    am.silences,
		StatusFunc:  am.marker.Status,
		Concurrency: cfg.MaxConcurrentGetRequestsPerTenant,
		// Mimir should not expose cluster information back to its tenants.
		Peer:     &NilPeer{},
		Registry: am.registry,
		Logger:   log.With(am.logger, "component", "api"),
		GroupFunc: func(f1 func(*dispatch.Route) bool, f2 func(*types.Alert, time.Time) bool) (dispatch.AlertGroups, map[model.Fingerprint][]string) {
			return am.dispatcher.Groups(f1, f2)
		},
	})
	if err != nil {
		return nil, fmt.Errorf("failed to create api: %v", err)
	}

	router := route.New().WithPrefix(am.cfg.ExternalURL.Path)

	ui.Register(router, webReload, log.With(am.logger, "component", "ui"))
	am.mux = am.api.Register(router, am.cfg.ExternalURL.Path)

	// Override some extra paths registered in the router (eg. /metrics which by default exposes prometheus.DefaultRegisterer).
	// Entire router is registered in Mux to "/" path, so there is no conflict with overwriting specific paths.
	for _, p := range []string{"/metrics", "/-/reload", "/debug/"} {
		a := path.Join(am.cfg.ExternalURL.Path, p)
		// Preserve end slash, as for Mux it means entire subtree.
		if strings.HasSuffix(p, "/") {
			a = a + "/"
		}
		am.mux.Handle(a, http.NotFoundHandler())
	}

	// This route is an experimental Mimir extension to the receivers, API, so we put
	// it under an additional prefix to avoid any confusion with upstream Alertmanager.
	if cfg.GrafanaAlertmanagerCompatibility {
		am.mux.Handle("/api/v1/grafana/receivers", http.HandlerFunc(am.GetReceiversHandler))
	}

	am.dispatcherMetrics = dispatch.NewDispatcherMetrics(true, am.registry)

	//TODO: From this point onward, the alertmanager _might_ receive requests - we need to make sure we've settled and are ready.
	return am, nil
}

func (am *Alertmanager) GetReceiversHandler(w http.ResponseWriter, _ *http.Request) {
	am.receiversMtx.Lock()
	receivers := am.receivers
	am.receiversMtx.Unlock()

	response := alertingNotify.GetReceivers(receivers)

	d, err := json.Marshal(response)
	if err != nil {
		http.Error(w,
			fmt.Sprintf("error marshalling receivers: %s", err.Error()),
			http.StatusInternalServerError)
		return
	}

	w.Header().Set("Content-Type", "application/json")
	if _, err := w.Write(d); err != nil {
		http.Error(w, err.Error(), http.StatusInternalServerError)
		return
	}
}

func (am *Alertmanager) WaitInitialStateSync(ctx context.Context) error {
	if err := am.state.AwaitRunning(ctx); err != nil {
		return errors.Wrap(err, "failed to wait for ring-based replication service")
	}
	return nil
}

// clusterWait returns a function that inspects the current peer state and returns
// a duration of one base timeout for each peer with a higher ID than ourselves.
func clusterWait(position func() int, timeout time.Duration) func() time.Duration {
	return func() time.Duration {
		return time.Duration(position()) * timeout
	}
}

// ApplyConfig applies a new configuration to an Alertmanager.
func (am *Alertmanager) ApplyConfig(conf *definition.PostableApiAlertingConfig, tmpls []io.Reader, rawCfg string, tmplExternalURL *url.URL) error {
	tmpl, err := loadTemplates(tmpls, WithCustomFunctions(am.cfg.UserID))
	if err != nil {
		return err
	}
	tmpl.ExternalURL = tmplExternalURL

	cfg := definition.GrafanaToUpstreamConfig(conf)
	am.api.Update(&cfg, func(_ model.LabelSet) {})

	// Ensure inhibitor is set before being called
	if am.inhibitor != nil {
		am.inhibitor.Stop()
	}

	// Ensure dispatcher is set before being called
	if am.dispatcher != nil {
		am.dispatcher.Stop()
	}

	am.inhibitor = inhibit.NewInhibitor(am.alerts, conf.InhibitRules, am.marker, log.With(am.logger, "component", "inhibitor"))

	waitFunc := clusterWait(am.state.Position, am.cfg.PeerTimeout)

	timeoutFunc := func(d time.Duration) time.Duration {
		if d < notify.MinTimeout {
			d = notify.MinTimeout
		}
		return d + waitFunc()
	}

	integrationsMap, err := am.buildIntegrationsMap(cfg.Global, conf.Receivers, tmpl, tmpls)
	if err != nil {
		return err
	}

	timeIntervals := make(map[string][]timeinterval.TimeInterval, len(conf.MuteTimeIntervals)+len(conf.TimeIntervals))
	for _, ti := range conf.MuteTimeIntervals {
		timeIntervals[ti.Name] = ti.TimeIntervals
	}

	for _, ti := range conf.TimeIntervals {
		timeIntervals[ti.Name] = ti.TimeIntervals
	}
	intervener := timeinterval.NewIntervener(timeIntervals)

	route := dispatch.NewRoute(cfg.Route, nil)

	receivers := make([]*nfstatus.Receiver, 0, len(integrationsMap))
	activeReceivers := alertingNotify.GetActiveReceiversMap(route)

	baseIntegrationsMap := make(map[string][]*notify.Integration)
	for name, v := range integrationsMap {
		_, isActive := activeReceivers[name]
		receivers = append(receivers, nfstatus.NewReceiver(name, isActive, v))
		baseIntegrationsMap[name] = nfstatus.GetIntegrations(v)
	}
	am.receiversMtx.Lock()
	am.receivers = receivers
	am.receiversMtx.Unlock()

	pipeline := am.pipelineBuilder.New(
		baseIntegrationsMap,
		waitFunc,
		am.inhibitor,
		silence.NewSilencer(am.silences, am.marker, am.logger),
		intervener,
		am.nflog,
		am.state,
	)
	am.lastPipeline = pipeline
	am.dispatcher = dispatch.NewDispatcher(
		am.alerts,
		route,
		pipeline,
		am.marker,
		timeoutFunc,
		&dispatcherLimits{tenant: am.cfg.UserID, limits: am.cfg.Limits},
		log.With(am.logger, "component", "dispatcher", "insight", "true"),
		am.dispatcherMetrics,
	)

	go am.dispatcher.Run()
	go am.inhibitor.Run()

	am.configHashMetric.Set(md5HashAsMetricValue([]byte(rawCfg)))
	return nil
}

// Stop stops the Alertmanager.
func (am *Alertmanager) Stop() {
	if am.inhibitor != nil {
		am.inhibitor.Stop()
	}

	if am.dispatcher != nil {
		am.dispatcher.Stop()
	}

	am.persister.StopAsync()
	am.state.StopAsync()

	am.alerts.Close()
	close(am.maintenanceStop)
}

func (am *Alertmanager) StopAndWait() {
	am.Stop()

	if err := am.persister.AwaitTerminated(context.Background()); err != nil {
		level.Warn(am.logger).Log("msg", "error while stopping state persister service", "err", err)
	}

	if err := am.state.AwaitTerminated(context.Background()); err != nil {
		level.Warn(am.logger).Log("msg", "error while stopping ring-based replication service", "err", err)
	}

	am.wg.Wait()
}

func (am *Alertmanager) mergePartialExternalState(part *clusterpb.Part) error {
	return am.state.MergePartialState(part)
}

func (am *Alertmanager) getFullState() (*clusterpb.FullState, error) {
	return am.state.GetFullState()
}

// buildIntegrationsMap builds a map of name to the list of integration notifiers off of a list of receiver config.
func (am *Alertmanager) buildIntegrationsMap(gCfg *config.GlobalConfig, nc []*definition.PostableApiReceiver, tmpl *template.Template, tmpls []io.Reader) (map[string][]*nfstatus.Integration, error) {
	// Create a firewall binded to the per-tenant config.
	firewallDialer := util_net.NewFirewallDialer(newFirewallDialerConfigProvider(am.cfg.UserID, am.cfg.Limits))

	// Create a function that wraps a notifier with rate limiting.
	nw := func(integrationName string, notifier notify.Notifier) notify.Notifier {
		if am.cfg.Limits != nil {
			rl := &tenantRateLimits{
				tenant:      am.cfg.UserID,
				limits:      am.cfg.Limits,
				integration: integrationName,
			}
			return newRateLimitedNotifier(notifier, rl, 10*time.Second, am.rateLimitedNotifications.WithLabelValues(integrationName))
		}
		return notifier
	}

	var gTmpl *template.Template
	integrationsMap := make(map[string][]*nfstatus.Integration, len(nc))
	for _, rcv := range nc {
		var integrations []*nfstatus.Integration
		var err error
		if rcv.Type() == definition.GrafanaReceiverType {
			// Create the Grafana template struct if it has not already been created.
			if gTmpl == nil {
				gTmpl, err = loadTemplates(tmpls, WithCustomFunctions(am.cfg.UserID))
				if err != nil {
					return nil, err
				}
				if err := gTmpl.Parse(strings.NewReader(alertingTemplates.DefaultTemplateString)); err != nil {
					return nil, err
				}
				gTmpl.ExternalURL = tmpl.ExternalURL
			}
			integrations, err = buildGrafanaReceiverIntegrations(gCfg, rcv, gTmpl, am.logger)
		} else {
			integrations, err = buildReceiverIntegrations(rcv.Receiver, tmpl, firewallDialer, am.logger, nw)
		}
		if err != nil {
			return nil, err
		}

		integrationsMap[rcv.Name] = integrations
	}

	return integrationsMap, nil
}

func buildGrafanaReceiverIntegrations(gCfg *config.GlobalConfig, rcv *definition.PostableApiReceiver, tmpl *template.Template, logger log.Logger) ([]*nfstatus.Integration, error) {
<<<<<<< HEAD
	loggerFactory := newLoggerFactory(logger)
	emailCfg := alertingReceivers.EmailSenderConfig{
		AuthPassword:  string(gCfg.SMTPAuthPassword),
		AuthUser:      gCfg.SMTPAuthUsername,
		CertFile:      gCfg.HTTPConfig.TLSConfig.CertFile,
		ContentTypes:  []string{"text/html"},
		EhloIdentity:  gCfg.SMTPHello,
		ExternalURL:   tmpl.ExternalURL.String(),
		FromAddress:   gCfg.SMTPFrom,
		FromName:      "Grafana",
		Host:          gCfg.SMTPSmarthost.String(),
		KeyFile:       gCfg.HTTPConfig.TLSConfig.KeyFile,
		SkipVerify:    !gCfg.SMTPRequireTLS,
		StaticHeaders: map[string]string{}, // (?)
	}

	whFn := func(n alertingReceivers.Metadata) (alertingReceivers.WebhookSender, error) {
		return NewSender(logger), nil
	}

=======
>>>>>>> ce681285
	// The decrypt functions and the context are used to decrypt the configuration.
	// We don't need to decrypt anything, so we can pass a no-op decrypt func and a context.Background().
	rCfg, err := alertingNotify.BuildReceiverConfiguration(context.Background(), alertingNotify.PostableAPIReceiverToAPIReceiver(rcv), alertingNotify.NoopDecrypt)
	if err != nil {
		return nil, err
	}

	whFn := func(alertingReceivers.Metadata) (alertingReceivers.WebhookSender, error) {
		return NewSender(logger), nil
	}

	emailCfg := alertingReceivers.EmailSenderConfig{
		AuthPassword: string(gCfg.SMTPAuthPassword),
		AuthUser:     gCfg.SMTPAuthUsername,
		CertFile:     gCfg.HTTPConfig.TLSConfig.CertFile,
		ContentTypes: []string{"text/html"},
		EhloIdentity: gCfg.SMTPHello,
		ExternalURL:  tmpl.ExternalURL.String(),
		FromAddress:  gCfg.SMTPFrom,
		FromName:     "Grafana",
		Host:         gCfg.SMTPSmarthost.String(),
		KeyFile:      gCfg.HTTPConfig.TLSConfig.KeyFile,
		SkipVerify:   !gCfg.SMTPRequireTLS,
		// TODO: add static headers.
	}

	integrations, err := alertingNotify.BuildReceiverIntegrations(
		rCfg,
		tmpl,
		&images.UnavailableProvider{}, // TODO: include images in notifications
		newLoggerFactory(logger),
		whFn,
		alertingReceivers.NewEmailSenderFactory(emailCfg),
		1, // orgID is always 1.
		version.Version,
	)
	if err != nil {
		return nil, err
	}

	return integrations, nil
}

// buildReceiverIntegrations builds a list of integration notifiers off of a
// receiver config.
// Taken from https://github.com/prometheus/alertmanager/blob/94d875f1227b29abece661db1a68c001122d1da5/cmd/alertmanager/main.go#L112-L159.
func buildReceiverIntegrations(nc config.Receiver, tmpl *template.Template, firewallDialer *util_net.FirewallDialer, logger log.Logger, wrapper func(string, notify.Notifier) notify.Notifier) ([]*nfstatus.Integration, error) {
	var (
		errs         types.MultiError
		integrations []*nfstatus.Integration
		add          = func(name string, i int, rs notify.ResolvedSender, f func(l log.Logger) (notify.Notifier, error)) {
			n, err := f(log.With(logger, "integration", name))
			if err != nil {
				errs.Add(err)
				return
			}
			n = wrapper(name, n)
			integrations = append(integrations, nfstatus.NewIntegration(n, rs, name, i, nc.Name))
		}
	)

	// Inject the firewall to any receiver integration supporting it.
	httpOps := []commoncfg.HTTPClientOption{
		commoncfg.WithDialContextFunc(firewallDialer.DialContext),
	}

	for i, c := range nc.WebhookConfigs {
		add("webhook", i, c, func(l log.Logger) (notify.Notifier, error) { return webhook.New(c, tmpl, l, httpOps...) })
	}
	for i, c := range nc.EmailConfigs {
		add("email", i, c, func(l log.Logger) (notify.Notifier, error) { return email.New(c, tmpl, l), nil })
	}
	for i, c := range nc.PagerdutyConfigs {
		add("pagerduty", i, c, func(l log.Logger) (notify.Notifier, error) { return pagerduty.New(c, tmpl, l, httpOps...) })
	}
	for i, c := range nc.OpsGenieConfigs {
		add("opsgenie", i, c, func(l log.Logger) (notify.Notifier, error) { return opsgenie.New(c, tmpl, l, httpOps...) })
	}
	for i, c := range nc.WechatConfigs {
		add("wechat", i, c, func(l log.Logger) (notify.Notifier, error) { return wechat.New(c, tmpl, l, httpOps...) })
	}
	for i, c := range nc.SlackConfigs {
		add("slack", i, c, func(l log.Logger) (notify.Notifier, error) { return slack.New(c, tmpl, l, httpOps...) })
	}
	for i, c := range nc.VictorOpsConfigs {
		add("victorops", i, c, func(l log.Logger) (notify.Notifier, error) { return victorops.New(c, tmpl, l, httpOps...) })
	}
	for i, c := range nc.PushoverConfigs {
		add("pushover", i, c, func(l log.Logger) (notify.Notifier, error) { return pushover.New(c, tmpl, l, httpOps...) })
	}
	for i, c := range nc.SNSConfigs {
		add("sns", i, c, func(l log.Logger) (notify.Notifier, error) { return sns.New(c, tmpl, l, httpOps...) })
	}
	for i, c := range nc.TelegramConfigs {
		add("telegram", i, c, func(l log.Logger) (notify.Notifier, error) { return telegram.New(c, tmpl, l, httpOps...) })
	}
	for i, c := range nc.DiscordConfigs {
		add("discord", i, c, func(l log.Logger) (notify.Notifier, error) { return discord.New(c, tmpl, l, httpOps...) })
	}
	for i, c := range nc.WebexConfigs {
		add("webex", i, c, func(l log.Logger) (notify.Notifier, error) { return webex.New(c, tmpl, l, httpOps...) })
	}
	for i, c := range nc.MSTeamsConfigs {
		add("msteams", i, c, func(l log.Logger) (notify.Notifier, error) { return msteams.New(c, tmpl, l, httpOps...) })
	}
	// If we add support for more integrations, we need to add them to validation as well. See validation.allowedIntegrationNames field.
	if errs.Len() > 0 {
		return nil, &errs
	}
	return integrations, nil
}

func md5HashAsMetricValue(data []byte) float64 {
	sum := md5.Sum(data)
	// We only want 48 bits as a float64 only has a 53 bit mantissa.
	smallSum := sum[0:6]
	var bytes = make([]byte, 8)
	copy(bytes, smallSum)
	return float64(binary.LittleEndian.Uint64(bytes))
}

// NilPeer implements the Alertmanager cluster.ClusterPeer interface used by the API to expose cluster information.
// In a multi-tenant environment, we choose not to expose these to tenants and thus are not implemented.
type NilPeer struct{}

func (p *NilPeer) Name() string                   { return "" }
func (p *NilPeer) Status() string                 { return "ready" }
func (p *NilPeer) Peers() []cluster.ClusterMember { return nil }

type firewallDialerConfigProvider struct {
	userID string
	limits Limits
}

func newFirewallDialerConfigProvider(userID string, limits Limits) firewallDialerConfigProvider {
	return firewallDialerConfigProvider{
		userID: userID,
		limits: limits,
	}
}

func (p firewallDialerConfigProvider) BlockCIDRNetworks() []flagext.CIDR {
	return p.limits.AlertmanagerReceiversBlockCIDRNetworks(p.userID)
}

func (p firewallDialerConfigProvider) BlockPrivateAddresses() bool {
	return p.limits.AlertmanagerReceiversBlockPrivateAddresses(p.userID)
}

type tenantRateLimits struct {
	tenant      string
	integration string
	limits      Limits
}

func (t *tenantRateLimits) RateLimit() rate.Limit {
	return t.limits.NotificationRateLimit(t.tenant, t.integration)
}

func (t *tenantRateLimits) Burst() int {
	return t.limits.NotificationBurstSize(t.tenant, t.integration)
}

type dispatcherLimits struct {
	tenant string
	limits Limits
}

func (g *dispatcherLimits) MaxNumberOfAggregationGroups() int {
	return g.limits.AlertmanagerMaxDispatcherAggregationGroups(g.tenant)
}

var (
	errTooManyAlerts = "too many alerts, limit: %d"
	errAlertsTooBig  = "alerts too big, total size limit: %d bytes"
)

// alertsLimiter limits the number and size of alerts being received by the Alertmanager.
// We consider an alert unique based on its fingerprint (a hash of its labels) and
// its size it's determined by the sum of bytes of its labels, annotations, and generator URL.
type alertsLimiter struct {
	tenant string
	limits Limits

	failureCounter prometheus.Counter

	mx        sync.Mutex
	sizes     map[model.Fingerprint]int
	count     int
	totalSize int
}

func newAlertsLimiter(tenant string, limits Limits, reg prometheus.Registerer) *alertsLimiter {
	limiter := &alertsLimiter{
		tenant: tenant,
		limits: limits,
		sizes:  map[model.Fingerprint]int{},
		failureCounter: promauto.With(reg).NewCounter(prometheus.CounterOpts{
			Name: "alertmanager_alerts_insert_limited_total",
			Help: "Number of failures to insert new alerts to in-memory alert store.",
		}),
	}

	promauto.With(reg).NewGaugeFunc(prometheus.GaugeOpts{
		Name: "alertmanager_alerts_limiter_current_alerts",
		Help: "Number of alerts tracked by alerts limiter.",
	}, func() float64 {
		c, _ := limiter.currentStats()
		return float64(c)
	})

	promauto.With(reg).NewGaugeFunc(prometheus.GaugeOpts{
		Name: "alertmanager_alerts_limiter_current_alerts_size_bytes",
		Help: "Total size of alerts tracked by alerts limiter.",
	}, func() float64 {
		_, s := limiter.currentStats()
		return float64(s)
	})

	return limiter
}

func (a *alertsLimiter) PreStore(alert *types.Alert, existing bool) error {
	if alert == nil {
		return nil
	}

	fp := alert.Fingerprint()

	countLimit := a.limits.AlertmanagerMaxAlertsCount(a.tenant)
	sizeLimit := a.limits.AlertmanagerMaxAlertsSizeBytes(a.tenant)

	sizeDiff := alertSize(alert.Alert)

	a.mx.Lock()
	defer a.mx.Unlock()

	if !existing && countLimit > 0 && (a.count+1) > countLimit {
		a.failureCounter.Inc()
		return fmt.Errorf(errTooManyAlerts, countLimit)
	}

	if existing {
		sizeDiff -= a.sizes[fp]
	}

	if sizeLimit > 0 && (a.totalSize+sizeDiff) > sizeLimit {
		a.failureCounter.Inc()
		return fmt.Errorf(errAlertsTooBig, sizeLimit)
	}

	return nil
}

func (a *alertsLimiter) PostStore(alert *types.Alert, existing bool) {
	if alert == nil {
		return
	}

	newSize := alertSize(alert.Alert)
	fp := alert.Fingerprint()

	a.mx.Lock()
	defer a.mx.Unlock()

	if existing {
		a.totalSize -= a.sizes[fp]
	} else {
		a.count++
	}
	a.sizes[fp] = newSize
	a.totalSize += newSize
}

func (a *alertsLimiter) PostDelete(alert *types.Alert) {
	if alert == nil {
		return
	}

	fp := alert.Fingerprint()

	a.mx.Lock()
	defer a.mx.Unlock()

	a.totalSize -= a.sizes[fp]
	delete(a.sizes, fp)
	a.count--
}

func (a *alertsLimiter) currentStats() (count, totalSize int) {
	a.mx.Lock()
	defer a.mx.Unlock()

	return a.count, a.totalSize
}

func alertSize(alert model.Alert) int {
	size := 0
	for l, v := range alert.Labels {
		size += len(l)
		size += len(v)
	}
	for l, v := range alert.Annotations {
		size += len(l)
		size += len(v)
	}
	size += len(alert.GeneratorURL)
	return size
}<|MERGE_RESOLUTION|>--- conflicted
+++ resolved
@@ -536,29 +536,6 @@
 }
 
 func buildGrafanaReceiverIntegrations(gCfg *config.GlobalConfig, rcv *definition.PostableApiReceiver, tmpl *template.Template, logger log.Logger) ([]*nfstatus.Integration, error) {
-<<<<<<< HEAD
-	loggerFactory := newLoggerFactory(logger)
-	emailCfg := alertingReceivers.EmailSenderConfig{
-		AuthPassword:  string(gCfg.SMTPAuthPassword),
-		AuthUser:      gCfg.SMTPAuthUsername,
-		CertFile:      gCfg.HTTPConfig.TLSConfig.CertFile,
-		ContentTypes:  []string{"text/html"},
-		EhloIdentity:  gCfg.SMTPHello,
-		ExternalURL:   tmpl.ExternalURL.String(),
-		FromAddress:   gCfg.SMTPFrom,
-		FromName:      "Grafana",
-		Host:          gCfg.SMTPSmarthost.String(),
-		KeyFile:       gCfg.HTTPConfig.TLSConfig.KeyFile,
-		SkipVerify:    !gCfg.SMTPRequireTLS,
-		StaticHeaders: map[string]string{}, // (?)
-	}
-
-	whFn := func(n alertingReceivers.Metadata) (alertingReceivers.WebhookSender, error) {
-		return NewSender(logger), nil
-	}
-
-=======
->>>>>>> ce681285
 	// The decrypt functions and the context are used to decrypt the configuration.
 	// We don't need to decrypt anything, so we can pass a no-op decrypt func and a context.Background().
 	rCfg, err := alertingNotify.BuildReceiverConfiguration(context.Background(), alertingNotify.PostableAPIReceiverToAPIReceiver(rcv), alertingNotify.NoopDecrypt)
