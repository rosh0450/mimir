--- conflicted
+++ resolved
@@ -100,7 +100,6 @@
 	PersisterConfig   PersisterConfig
 
 	GrafanaAlertmanagerCompatibility bool
-	GrafanaExternalURL               *url.URL
 }
 
 // An Alertmanager manages the alerts for one user.
@@ -358,11 +357,7 @@
 }
 
 // ApplyConfig applies a new configuration to an Alertmanager.
-<<<<<<< HEAD
-func (am *Alertmanager) ApplyConfig(conf *definition.PostableApiAlertingConfig, rawCfg string) error {
-=======
 func (am *Alertmanager) ApplyConfig(conf *definition.PostableApiAlertingConfig, rawCfg string, tmplExternalURL *url.URL) error {
->>>>>>> d4297883
 	templateFiles := make([]string, len(conf.Templates))
 	for i, t := range conf.Templates {
 		templateFilepath, err := safeTemplateFilepath(filepath.Join(am.cfg.TenantDataDir, templatesDir), t)
@@ -407,11 +402,7 @@
 		return d + waitFunc()
 	}
 
-<<<<<<< HEAD
 	integrationsMap, err := am.buildIntegrationsMap(cfg.Global, conf.Receivers, tmpl, templateFiles)
-=======
-	integrationsMap, err := am.buildIntegrationsMap(conf.Receivers, tmpl, templateFiles)
->>>>>>> d4297883
 	if err != nil {
 		return err
 	}
@@ -509,12 +500,7 @@
 }
 
 // buildIntegrationsMap builds a map of name to the list of integration notifiers off of a list of receiver config.
-<<<<<<< HEAD
 func (am *Alertmanager) buildIntegrationsMap(gCfg *config.GlobalConfig, nc []*definition.PostableApiReceiver, tmpl *template.Template, templateFiles []string) (map[string][]*nfstatus.Integration, error) {
-	var gTmpl *template.Template
-=======
-func (am *Alertmanager) buildIntegrationsMap(nc []*definition.PostableApiReceiver, tmpl *template.Template, templateFiles []string) (map[string][]*nfstatus.Integration, error) {
->>>>>>> d4297883
 	// Create a firewall binded to the per-tenant config.
 	firewallDialer := util_net.NewFirewallDialer(newFirewallDialerConfigProvider(am.cfg.UserID, am.cfg.Limits))
 
@@ -526,19 +512,12 @@
 				limits:      am.cfg.Limits,
 				integration: integrationName,
 			}
-<<<<<<< HEAD
-=======
-
->>>>>>> d4297883
 			return newRateLimitedNotifier(notifier, rl, 10*time.Second, am.rateLimitedNotifications.WithLabelValues(integrationName))
 		}
 		return notifier
 	}
 
-<<<<<<< HEAD
-=======
 	var gTmpl *template.Template
->>>>>>> d4297883
 	integrationsMap := make(map[string][]*nfstatus.Integration, len(nc))
 	for _, rcv := range nc {
 		var integrations []*nfstatus.Integration
@@ -553,15 +532,9 @@
 				if err := gTmpl.Parse(strings.NewReader(alertingTemplates.DefaultTemplateString)); err != nil {
 					return nil, err
 				}
-<<<<<<< HEAD
-				gTmpl.ExternalURL = am.cfg.GrafanaExternalURL
+				gTmpl.ExternalURL = tmpl.ExternalURL
 			}
 			integrations, err = buildGrafanaReceiverIntegrations(gCfg, rcv, gTmpl, am.logger)
-=======
-				gTmpl.ExternalURL = tmpl.ExternalURL
-			}
-			integrations, err = buildGrafanaReceiverIntegrations(rcv, gTmpl, am.logger)
->>>>>>> d4297883
 		} else {
 			integrations, err = buildReceiverIntegrations(rcv.Receiver, tmpl, firewallDialer, am.logger, nw)
 		}
