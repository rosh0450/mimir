--- conflicted
+++ resolved
@@ -10,9 +10,6 @@
 	"errors"
 	"flag"
 	"fmt"
-	"sync"
-	"time"
-
 	"github.com/go-kit/log"
 	"github.com/go-kit/log/level"
 	"github.com/grafana/dskit/tenant"
@@ -24,14 +21,11 @@
 	"github.com/prometheus/prometheus/storage"
 	"github.com/prometheus/prometheus/util/annotations"
 	"golang.org/x/sync/errgroup"
-
-<<<<<<< HEAD
+	"sync"
+	"time"
+
+	"github.com/grafana/mimir/pkg/querier/engine"
 	"github.com/grafana/mimir/pkg/querier/engine/streaming"
-
-	"github.com/grafana/mimir/pkg/querier/batch"
-=======
->>>>>>> 049e870d
-	"github.com/grafana/mimir/pkg/querier/engine"
 	"github.com/grafana/mimir/pkg/querier/stats"
 	"github.com/grafana/mimir/pkg/storage/chunk"
 	"github.com/grafana/mimir/pkg/storage/lazyquery"
@@ -69,21 +63,9 @@
 }
 
 const (
-	queryStoreAfterFlag = "querier.query-store-after"
-<<<<<<< HEAD
-
-	// DefaultQuerierCfgQueryIngestersWithin is the default value for the deprecated querier config QueryIngestersWithin (it has been moved to a per-tenant limit instead)
-	DefaultQuerierCfgQueryIngestersWithin = 13 * time.Hour
-
+	queryStoreAfterFlag   = "querier.query-store-after"
 	standardPromQLEngine  = "standard"
 	streamingPromQLEngine = "streaming"
-)
-
-var (
-	errBadLookbackConfigs = fmt.Errorf("the -%s setting must be greater than -%s otherwise queries might return partial results", validation.QueryIngestersWithinFlag, queryStoreAfterFlag)
-	errEmptyTimeRange     = errors.New("empty time range")
-=======
->>>>>>> 049e870d
 )
 
 // RegisterFlags adds the flags required to config this to the given FlagSet.
@@ -106,16 +88,8 @@
 	f.Uint64Var(&cfg.StreamingChunksPerIngesterSeriesBufferSize, "querier.streaming-chunks-per-ingester-buffer-size", 256, "Number of series to buffer per ingester when streaming chunks from ingesters.")
 	f.Uint64Var(&cfg.StreamingChunksPerStoreGatewaySeriesBufferSize, "querier.streaming-chunks-per-store-gateway-buffer-size", 256, "Number of series to buffer per store-gateway when streaming chunks from store-gateways.")
 
-<<<<<<< HEAD
 	f.StringVar(&cfg.PromQLEngine, "querier.promql-engine", standardPromQLEngine, "PromQL engine to use")
 
-	// The querier.query-ingesters-within flag has been moved to the limits.go file
-	// We still need to set a default value for cfg.QueryIngestersWithin since we need to keep supporting the querier yaml field until Mimir 2.11.0
-	// TODO: Remove in Mimir 2.11.0
-	cfg.QueryIngestersWithin = DefaultQuerierCfgQueryIngestersWithin
-
-=======
->>>>>>> 049e870d
 	cfg.EngineConfig.RegisterFlags(f)
 }
 
@@ -161,12 +135,7 @@
 }
 
 // New builds a queryable and promql engine.
-<<<<<<< HEAD
-func New(cfg Config, limits *validation.Overrides, distributor Distributor, stores []QueryableWithFilter, reg prometheus.Registerer, logger log.Logger, tracker *activitytracker.ActivityTracker) (storage.SampleAndChunkQueryable, storage.ExemplarQueryable, promql.QueryEngine) {
-	iteratorFunc := getChunksIteratorFunction(cfg)
-=======
-func New(cfg Config, limits *validation.Overrides, distributor Distributor, storeQueryable storage.Queryable, reg prometheus.Registerer, logger log.Logger, tracker *activitytracker.ActivityTracker) (storage.SampleAndChunkQueryable, storage.ExemplarQueryable, *promql.Engine) {
->>>>>>> 049e870d
+func New(cfg Config, limits *validation.Overrides, distributor Distributor, storeQueryable storage.Queryable, reg prometheus.Registerer, logger log.Logger, tracker *activitytracker.ActivityTracker) (storage.SampleAndChunkQueryable, storage.ExemplarQueryable, promql.QueryEngine) {
 	queryMetrics := stats.NewQueryMetrics(reg)
 
 	distributorQueryable := newDistributorQueryable(distributor, limits, queryMetrics, logger)
@@ -182,9 +151,12 @@
 		return lazyquery.NewLazyQuerier(querier), nil
 	})
 
-<<<<<<< HEAD
+	opts, engineExperimentalFunctionsEnabled := engine.NewPromQLEngineOptions(cfg.EngineConfig, tracker, logger, reg)
+
+	// Experimental functions can only be enabled globally, and not on a per-engine basis.
+	parser.EnableExperimentalFunctions = engineExperimentalFunctionsEnabled
+
 	var eng promql.QueryEngine
-	opts := engine.NewPromQLEngineOptions(cfg.EngineConfig, tracker, logger, reg)
 
 	switch cfg.PromQLEngine {
 	case standardPromQLEngine:
@@ -196,15 +168,6 @@
 	}
 
 	return NewSampleAndChunkQueryable(lazyQueryable), exemplarQueryable, eng
-=======
-	engineOpts, engineExperimentalFunctionsEnabled := engine.NewPromQLEngineOptions(cfg.EngineConfig, tracker, logger, reg)
-	engine := promql.NewEngine(engineOpts)
-
-	// Experimental functions can only be enabled globally, and not on a per-engine basis.
-	parser.EnableExperimentalFunctions = engineExperimentalFunctionsEnabled
-
-	return NewSampleAndChunkQueryable(lazyQueryable), exemplarQueryable, engine
->>>>>>> 049e870d
 }
 
 // NewSampleAndChunkQueryable creates a SampleAndChunkQueryable from a Queryable.
